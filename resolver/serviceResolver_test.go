--- conflicted
+++ resolved
@@ -8,11 +8,8 @@
 	"testing"
 	"time"
 
-<<<<<<< HEAD
 	"github.com/btcsuite/btcd/btcutil/bech32"
-=======
 	"github.com/multiversx/multi-factor-auth-go-service/config"
->>>>>>> 8d2a5774
 	"github.com/multiversx/multi-factor-auth-go-service/core"
 	"github.com/multiversx/multi-factor-auth-go-service/core/requests"
 	"github.com/multiversx/multi-factor-auth-go-service/handlers"
@@ -1695,6 +1692,7 @@
 			},
 		},
 	}
+	userAddress, _ := sdkData.NewAddressFromBech32String(usrAddr)
 	t.Run("tx validation fails, too many txs", func(t *testing.T) {
 		t.Parallel()
 
@@ -1718,8 +1716,7 @@
 			},
 		}
 		args := createMockArgs()
-<<<<<<< HEAD
-		args.MaxTransactionsAllowedForSigning = 2
+		args.Config.MaxTransactionsAllowedForSigning = 2
 		signMultipleTransactionsAndCheckResults(t, args, request, nil, ErrTooManyTransactionsToSign)
 	})
 	t.Run("tx validation fails, no tx", func(t *testing.T) {
@@ -1743,10 +1740,6 @@
 		}
 		args := createMockArgs()
 		signMultipleTransactionsAndCheckResults(t, args, request, nil, bech32.ErrInvalidCharacter(32))
-=======
-		args.Config.MaxTransactionsAllowedForSigning = 2
-		signMultipleTransactionsAndCheckResults(t, args, userAddress, request, nil, ErrTooManyTransactionsToSign)
->>>>>>> 8d2a5774
 	})
 	t.Run("tx validation fails, different guardians on txs", func(t *testing.T) {
 		t.Parallel()
