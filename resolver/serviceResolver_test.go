package resolver

import (
	"context"
	"encoding/hex"
	"errors"
	"strings"
	"testing"
	"time"

	"github.com/multiversx/multi-factor-auth-go-service/core"
	"github.com/multiversx/multi-factor-auth-go-service/core/requests"
	"github.com/multiversx/multi-factor-auth-go-service/handlers"
	"github.com/multiversx/multi-factor-auth-go-service/handlers/storage"
	"github.com/multiversx/multi-factor-auth-go-service/testscommon"
	"github.com/multiversx/mx-chain-core-go/core/check"
	"github.com/multiversx/mx-chain-core-go/data/api"
	"github.com/multiversx/mx-chain-core-go/data/mock"
	"github.com/multiversx/mx-chain-core-go/hashing/keccak"
	crypto "github.com/multiversx/mx-chain-crypto-go"
	"github.com/multiversx/mx-chain-crypto-go/signing"
	"github.com/multiversx/mx-chain-crypto-go/signing/ed25519"
	sdkCore "github.com/multiversx/mx-sdk-go/core"
	sdkData "github.com/multiversx/mx-sdk-go/data"
	"github.com/multiversx/mx-sdk-go/testsCommon"
	"github.com/stretchr/testify/assert"
	"github.com/stretchr/testify/require"
)

const usrAddr = "erd1qyu5wthldzr8wx5c9ucg8kjagg0jfs53s8nr3zpz3hypefsdd8ssycr6th"

var (
	expectedErr      = errors.New("expected err")
	providedUserInfo = &core.UserInfo{
		Index: 7,
		FirstGuardian: core.GuardianInfo{
			PublicKey:  []byte("first public"),
			PrivateKey: []byte("first private"),
			State:      core.Usable,
			OTPData: core.OTPInfo{
				OTP:                     []byte("otp1"),
				LastTOTPChangeTimestamp: 0,
			},
		},
		SecondGuardian: core.GuardianInfo{
			PublicKey:  []byte("second public"),
			PrivateKey: []byte("second private"),
			State:      core.Usable,
			OTPData: core.OTPInfo{
				OTP:                     []byte("otp2"),
				LastTOTPChangeTimestamp: 0,
			},
		},
	}
	testKeygen = signing.NewKeyGenerator(ed25519.NewEd25519())
	testSk, _  = testKeygen.GeneratePair()
)

func createMockArgs() ArgServiceResolver {
	return ArgServiceResolver{
		UserEncryptor: &testscommon.UserEncryptorStub{
			EncryptUserInfoCalled: func(user *core.UserInfo) (*core.UserInfo, error) {
				return &(*user), nil
			},
			DecryptUserInfoCalled: func(encryptedUserInfo *core.UserInfo) (*core.UserInfo, error) {
				return &(*encryptedUserInfo), nil
			},
		},
		TOTPHandler: &testscommon.TOTPHandlerStub{
			CreateTOTPCalled: func(account string) (handlers.OTP, error) {
				return &testscommon.TotpStub{}, nil
			},
			TOTPFromBytesCalled: func(encryptedMessage []byte) (handlers.OTP, error) {
				return &testscommon.TotpStub{}, nil
			},
		},
		Proxy: &testsCommon.ProxyStub{
			GetAccountCalled: func(address sdkCore.AddressHandler) (*sdkData.Account, error) {
				return &sdkData.Account{Balance: "1"}, nil
			},
		},
		KeysGenerator: &testscommon.KeysGeneratorStub{
			GenerateManagedKeyCalled: func() (crypto.PrivateKey, error) {
				return testSk, nil
			},
			GenerateKeysCalled: func(index uint32) ([]crypto.PrivateKey, error) {
				return []crypto.PrivateKey{
					&testsCommon.PrivateKeyStub{
						ToByteArrayCalled: func() ([]byte, error) {
							return providedUserInfo.FirstGuardian.PublicKey, nil
						},
						GeneratePublicCalled: func() crypto.PublicKey {
							return &testsCommon.PublicKeyStub{
								ToByteArrayCalled: func() ([]byte, error) {
									return providedUserInfo.FirstGuardian.PublicKey, nil
								},
							}
						},
					},
					&testsCommon.PrivateKeyStub{
						ToByteArrayCalled: func() ([]byte, error) {
							return providedUserInfo.SecondGuardian.PrivateKey, nil
						},
						GeneratePublicCalled: func() crypto.PublicKey {
							return &testsCommon.PublicKeyStub{
								ToByteArrayCalled: func() ([]byte, error) {
									return providedUserInfo.SecondGuardian.PrivateKey, nil
								},
							}
						},
					},
				}, nil
			},
		},
		PubKeyConverter: &mock.PubkeyConverterStub{
			DecodeCalled: func(humanReadable string) ([]byte, error) {
				return []byte(humanReadable), nil
			},
			EncodeCalled: func(pkBytes []byte) string {
				return string(pkBytes)
			},
		},
		RegisteredUsersDB: &testscommon.ShardedStorageWithIndexStub{
			HasCalled: func(key []byte) error {
				return errors.New("missing key")
			},
		},
		UserDataMarshaller:            &testsCommon.MarshalizerMock{},
		TxMarshaller:                  &testsCommon.MarshalizerMock{},
		TxHasher:                      keccak.NewKeccak(),
		SignatureVerifier:             &testsCommon.SignerStub{},
		GuardedTxBuilder:              &testscommon.GuardedTxBuilderStub{},
		RequestTime:                   time.Second,
		KeyGen:                        testKeygen,
		CryptoComponentsHolderFactory: &testscommon.CryptoComponentsHolderFactoryStub{},
		SkipTxUserSigVerify:           false,
		DelayBetweenOTPUpdatesInSec:   minDelayBetweenOTPUpdates,
	}
}

func TestNewServiceResolver(t *testing.T) {
	t.Parallel()

	t.Run("nil UserEncryptor should error", func(t *testing.T) {
		t.Parallel()

		args := createMockArgs()
		args.UserEncryptor = nil
		resolver, err := NewServiceResolver(args)
		assert.Equal(t, ErrNilUserEncryptor, err)
		assert.True(t, check.IfNil(resolver))
	})
	t.Run("nil Proxy should error", func(t *testing.T) {
		t.Parallel()

		args := createMockArgs()
		args.Proxy = nil
		resolver, err := NewServiceResolver(args)
		assert.Equal(t, ErrNilProxy, err)
		assert.True(t, check.IfNil(resolver))
	})
	t.Run("nil KeysGenerator should error", func(t *testing.T) {
		t.Parallel()

		args := createMockArgs()
		args.KeysGenerator = nil
		resolver, err := NewServiceResolver(args)
		assert.Equal(t, ErrNilKeysGenerator, err)
		assert.True(t, check.IfNil(resolver))
	})
	t.Run("nil PubKeyConverter should error", func(t *testing.T) {
		t.Parallel()

		args := createMockArgs()
		args.PubKeyConverter = nil
		resolver, err := NewServiceResolver(args)
		assert.Equal(t, ErrNilPubKeyConverter, err)
		assert.True(t, check.IfNil(resolver))
	})
	t.Run("nil RegisteredUsersDB should error", func(t *testing.T) {
		t.Parallel()

		args := createMockArgs()
		args.RegisteredUsersDB = nil
		resolver, err := NewServiceResolver(args)
		assert.True(t, errors.Is(err, ErrNilDB))
		assert.True(t, check.IfNil(resolver))
	})
	t.Run("nil totp should error", func(t *testing.T) {
		t.Parallel()

		args := createMockArgs()
		args.TOTPHandler = nil
		resolver, err := NewServiceResolver(args)
		assert.Equal(t, ErrNilTOTPHandler, err)
		assert.True(t, check.IfNil(resolver))
	})
	t.Run("nil userDataMarshaller should error", func(t *testing.T) {
		t.Parallel()

		args := createMockArgs()
		args.UserDataMarshaller = nil
		resolver, err := NewServiceResolver(args)
		require.NotNil(t, err)
		assert.True(t, strings.Contains(err.Error(), ErrNilMarshaller.Error()))
		assert.True(t, strings.Contains(err.Error(), "userData marshaller"))
		assert.True(t, check.IfNil(resolver))
	})
	t.Run("nil txMarshaller should error", func(t *testing.T) {
		t.Parallel()

		args := createMockArgs()
		args.TxMarshaller = nil
		resolver, err := NewServiceResolver(args)
		require.NotNil(t, err)
		assert.True(t, strings.Contains(err.Error(), ErrNilMarshaller.Error()))
		assert.True(t, strings.Contains(err.Error(), "tx marshaller"))
		assert.True(t, check.IfNil(resolver))
	})
	t.Run("nil TxHasher should error", func(t *testing.T) {
		t.Parallel()

		args := createMockArgs()
		args.TxHasher = nil
		resolver, err := NewServiceResolver(args)
		assert.Equal(t, ErrNilHasher, err)
		assert.True(t, check.IfNil(resolver))
	})
	t.Run("nil SignatureVerifier should error", func(t *testing.T) {
		t.Parallel()

		args := createMockArgs()
		args.SignatureVerifier = nil
		resolver, err := NewServiceResolver(args)
		assert.Equal(t, ErrNilSignatureVerifier, err)
		assert.True(t, check.IfNil(resolver))
	})
	t.Run("nil GuardedTxBuilder should error", func(t *testing.T) {
		t.Parallel()

		args := createMockArgs()
		args.GuardedTxBuilder = nil
		resolver, err := NewServiceResolver(args)
		assert.Equal(t, ErrNilGuardedTxBuilder, err)
		assert.True(t, check.IfNil(resolver))
	})
	t.Run("invalid request time should error", func(t *testing.T) {
		t.Parallel()

		args := createMockArgs()
		args.RequestTime = minRequestTime - time.Nanosecond
		resolver, err := NewServiceResolver(args)
		assert.True(t, errors.Is(err, ErrInvalidValue))
		assert.True(t, strings.Contains(err.Error(), "RequestTime"))
		assert.True(t, check.IfNil(resolver))
	})
	t.Run("nil KeyGen should error", func(t *testing.T) {
		t.Parallel()

		args := createMockArgs()
		args.KeyGen = nil
		resolver, err := NewServiceResolver(args)
		assert.Equal(t, ErrNilKeyGenerator, err)
		assert.True(t, check.IfNil(resolver))
	})
	t.Run("nil CryptoComponentsHolderFactory should error", func(t *testing.T) {
		t.Parallel()

		args := createMockArgs()
		args.CryptoComponentsHolderFactory = nil
		resolver, err := NewServiceResolver(args)
		assert.Equal(t, ErrNilCryptoComponentsHolderFactory, err)
		assert.True(t, check.IfNil(resolver))
	})
	t.Run("invalid delay between OTP updates should fail", func(t *testing.T) {
		t.Parallel()

		args := createMockArgs()
		args.DelayBetweenOTPUpdatesInSec = 0
		resolver, err := NewServiceResolver(args)
		assert.True(t, errors.Is(err, ErrInvalidValue))
		assert.True(t, check.IfNil(resolver))
	})
	t.Run("should work", func(t *testing.T) {
		t.Parallel()

		resolver, err := NewServiceResolver(createMockArgs())
		assert.Nil(t, err)
		assert.False(t, check.IfNil(resolver))
	})
}

func TestServiceResolver_GetGuardianAddress(t *testing.T) {
	t.Parallel()

	// First time registering
	t.Run("first time registering (ErrKeyNotFound), but allocate index fails", func(t *testing.T) {
		t.Parallel()
		expectedDBGetErr := storage.ErrKeyNotFound
		args := createMockArgs()
		args.RegisteredUsersDB = &testscommon.ShardedStorageWithIndexStub{
			AllocateIndexCalled: func(address []byte) (uint32, error) {
				return 0, expectedErr
			},
			GetCalled: func(key []byte) ([]byte, error) {
				return nil, expectedDBGetErr
			},
		}

		otp := &testscommon.TotpStub{}
		userAddress, _ := sdkData.NewAddressFromBech32String(usrAddr)
		checkGetGuardianAddressResults(t, args, userAddress, expectedErr, nil, otp)
	})
	t.Run("first time registering (ErrKeyNotFound), but keys generator fails", func(t *testing.T) {
		t.Parallel()

		args := createMockArgs()
		args.KeysGenerator = &testscommon.KeysGeneratorStub{
			GenerateKeysCalled: func(index uint32) ([]crypto.PrivateKey, error) {
				return nil, expectedErr
			},
		}
		expectedDbGetErr := storage.ErrKeyNotFound
		args.RegisteredUsersDB = &testscommon.ShardedStorageWithIndexStub{
			GetCalled: func(key []byte) ([]byte, error) {
				return nil, expectedDbGetErr
			},
		}

		otp := &testscommon.TotpStub{}
		userAddress, _ := sdkData.NewAddressFromBech32String(usrAddr)
		checkGetGuardianAddressResults(t, args, userAddress, expectedErr, nil, otp)
	})
	t.Run("first time registering (ErrKeyNotFound), but getGuardianInfoForKey fails on ToByteArray for first private key", func(t *testing.T) {
		t.Parallel()

		args := createMockArgs()
		args.KeysGenerator = &testscommon.KeysGeneratorStub{
			GenerateKeysCalled: func(index uint32) ([]crypto.PrivateKey, error) {
				return []crypto.PrivateKey{
					&testsCommon.PrivateKeyStub{
						ToByteArrayCalled: func() ([]byte, error) {
							return nil, expectedErr
						},
					},
					&testsCommon.PrivateKeyStub{},
				}, nil
			},
		}
		expectedDbGetErr := storage.ErrKeyNotFound
		args.RegisteredUsersDB = &testscommon.ShardedStorageWithIndexStub{
			GetCalled: func(key []byte) ([]byte, error) {
				return nil, expectedDbGetErr
			},
		}

		otp := &testscommon.TotpStub{}
		userAddress, _ := sdkData.NewAddressFromBech32String(usrAddr)
		checkGetGuardianAddressResults(t, args, userAddress, expectedErr, nil, otp)
	})
	t.Run("first time registering, but getGuardianInfoForKey fails on ToByteArray for first public key", func(t *testing.T) {
		t.Parallel()

		args := createMockArgs()
		args.KeysGenerator = &testscommon.KeysGeneratorStub{
			GenerateKeysCalled: func(index uint32) ([]crypto.PrivateKey, error) {
				return []crypto.PrivateKey{
					&testsCommon.PrivateKeyStub{
						GeneratePublicCalled: func() crypto.PublicKey {
							return &testsCommon.PublicKeyStub{
								ToByteArrayCalled: func() ([]byte, error) {
									return nil, expectedErr
								},
							}
						},
					},
					&testsCommon.PrivateKeyStub{},
				}, nil
			},
		}
		expectedDbGetErr := storage.ErrKeyNotFound
		args.RegisteredUsersDB = &testscommon.ShardedStorageWithIndexStub{
			GetCalled: func(key []byte) ([]byte, error) {
				return nil, expectedDbGetErr
			},
		}

		otp := &testscommon.TotpStub{}
		userAddress, _ := sdkData.NewAddressFromBech32String(usrAddr)
		checkGetGuardianAddressResults(t, args, userAddress, expectedErr, nil, otp)
	})
	t.Run("first time registering, but getGuardianInfoForKey fails on ToByteArray for second private key", func(t *testing.T) {
		t.Parallel()

		args := createMockArgs()
		args.KeysGenerator = &testscommon.KeysGeneratorStub{
			GenerateKeysCalled: func(index uint32) ([]crypto.PrivateKey, error) {
				return []crypto.PrivateKey{
					&testsCommon.PrivateKeyStub{},
					&testsCommon.PrivateKeyStub{
						ToByteArrayCalled: func() ([]byte, error) {
							return nil, expectedErr
						},
					},
				}, nil
			},
		}
		expectedDbGetErr := storage.ErrKeyNotFound
		args.RegisteredUsersDB = &testscommon.ShardedStorageWithIndexStub{
			GetCalled: func(key []byte) ([]byte, error) {
				return nil, expectedDbGetErr
			},
		}

		otp := &testscommon.TotpStub{}
		userAddress, _ := sdkData.NewAddressFromBech32String(usrAddr)
		checkGetGuardianAddressResults(t, args, userAddress, expectedErr, nil, otp)
	})
	t.Run("first time registering, but getGuardianInfoForKey fails on ToByteArray for second public key", func(t *testing.T) {
		t.Parallel()

		args := createMockArgs()
		args.KeysGenerator = &testscommon.KeysGeneratorStub{
			GenerateKeysCalled: func(index uint32) ([]crypto.PrivateKey, error) {
				return []crypto.PrivateKey{
					&testsCommon.PrivateKeyStub{},
					&testsCommon.PrivateKeyStub{
						GeneratePublicCalled: func() crypto.PublicKey {
							return &testsCommon.PublicKeyStub{
								ToByteArrayCalled: func() ([]byte, error) {
									return nil, expectedErr
								},
							}
						},
					},
				}, nil
			},
		}
		expectedDbGetErr := storage.ErrKeyNotFound
		args.RegisteredUsersDB = &testscommon.ShardedStorageWithIndexStub{
			GetCalled: func(key []byte) ([]byte, error) {
				return nil, expectedDbGetErr
			},
		}

		otp := &testscommon.TotpStub{}
		userAddress, _ := sdkData.NewAddressFromBech32String(usrAddr)
		checkGetGuardianAddressResults(t, args, userAddress, expectedErr, nil, otp)
	})
	t.Run("first time registering, but computeNewUserDataAndSave fails on Marshal", func(t *testing.T) {
		t.Parallel()

		args := createMockArgs()
		args.UserDataMarshaller = &testsCommon.MarshalizerStub{
			MarshalCalled: func(obj interface{}) ([]byte, error) {
				return nil, expectedErr
			},
		}
		expectedDbGetErr := storage.ErrKeyNotFound
		args.RegisteredUsersDB = &testscommon.ShardedStorageWithIndexStub{
			GetCalled: func(key []byte) ([]byte, error) {
				return nil, expectedDbGetErr
			},
		}

		otp := &testscommon.TotpStub{}
		userAddress, _ := sdkData.NewAddressFromBech32String(usrAddr)
		checkGetGuardianAddressResults(t, args, userAddress, expectedErr, nil, otp)
	})
	t.Run("first time registering, but computeNewUserDataAndSave fails while encrypting", func(t *testing.T) {
		t.Parallel()

		expectedDbGetErr := storage.ErrKeyNotFound
		args := createMockArgs()
		args.RegisteredUsersDB = &testscommon.ShardedStorageWithIndexStub{
			PutCalled: func(key, data []byte) error {
				return expectedErr
			},

			GetCalled: func(key []byte) ([]byte, error) {
				return nil, expectedDbGetErr
			},
		}

		cnt := 0
		args.UserEncryptor = &testscommon.UserEncryptorStub{
			EncryptUserInfoCalled: func(userInfo *core.UserInfo) (*core.UserInfo, error) {
				if cnt == 0 {
					cnt++
					return userInfo, nil
				}

				return nil, expectedErr
			},
		}
		otp := &testscommon.TotpStub{}
		userAddress, _ := sdkData.NewAddressFromBech32String(usrAddr)
		checkGetGuardianAddressResults(t, args, userAddress, expectedErr, nil, otp)
	})
	t.Run("first time registering, but computeNewUserDataAndSave fails while saving to db", func(t *testing.T) {
		t.Parallel()

		args := createMockArgs()
		expectedDbGetErr := storage.ErrKeyNotFound
		args.RegisteredUsersDB = &testscommon.ShardedStorageWithIndexStub{
			GetCalled: func(key []byte) ([]byte, error) {
				return nil, expectedDbGetErr
			},
			PutCalled: func(key, data []byte) error {
				return expectedErr
			},
		}
		otp := &testscommon.TotpStub{}
		userAddress, _ := sdkData.NewAddressFromBech32String(usrAddr)
		checkGetGuardianAddressResults(t, args, userAddress, expectedErr, nil, otp)
	})
	t.Run("first time registering should work", func(t *testing.T) {
		t.Parallel()

		expectedDBGetErr := storage.ErrKeyNotFound
		args := createMockArgs()
		args.RegisteredUsersDB = &testscommon.ShardedStorageWithIndexStub{
			GetCalled: func(key []byte) ([]byte, error) {
				return nil, expectedDBGetErr
			},
		}
		otp := &testscommon.TotpStub{
			QRCalled: func() ([]byte, error) {
				return []byte("qrCode"), nil
			},
		}
		userAddress, _ := sdkData.NewAddressFromBech32String(usrAddr)
		checkGetGuardianAddressResults(t, args, userAddress, nil, providedUserInfo.FirstGuardian.PublicKey, otp)
	})
	// Second time registering
	t.Run("second time registering, decrypt fails", func(t *testing.T) {
		t.Parallel()

		args := createMockArgs()
		providedUserInfoCopy := *providedUserInfo
		providedUserInfoCopy.SecondGuardian = core.GuardianInfo{
			PublicKey:  providedUserInfo.SecondGuardian.PublicKey,
			PrivateKey: providedUserInfo.SecondGuardian.PrivateKey,
			State:      core.NotUsable,
			OTPData: core.OTPInfo{
				OTP:                     nil,
				LastTOTPChangeTimestamp: 0,
			},
		}
		args.UserEncryptor = &testscommon.UserEncryptorStub{
			DecryptUserInfoCalled: func(encryptedUserInfo *core.UserInfo) (*core.UserInfo, error) {
				return nil, expectedErr
			},
		}
		args.RegisteredUsersDB = &testscommon.ShardedStorageWithIndexStub{
			GetCalled: func(key []byte) ([]byte, error) {
				encryptedUser, err := args.UserEncryptor.EncryptUserInfo(&providedUserInfoCopy)
				require.Nil(t, err)
				return args.UserDataMarshaller.Marshal(encryptedUser)
			},
		}
		otp := &testscommon.TotpStub{}
		userAddress, _ := sdkData.NewAddressFromBech32String(usrAddr)
		checkGetGuardianAddressResults(t, args, userAddress, expectedErr, nil, otp)
	})
	t.Run("second time registering, first not usable yet should work", func(t *testing.T) {
		t.Parallel()

		providedUserInfoCopy := *providedUserInfo
		providedUserInfoCopy.FirstGuardian.State = core.NotUsable
		args := createMockArgs()
		args.RegisteredUsersDB = &testscommon.ShardedStorageWithIndexStub{
			GetCalled: func(key []byte) ([]byte, error) {
				encryptedUser, err := args.UserEncryptor.EncryptUserInfo(&providedUserInfoCopy)
				require.Nil(t, err)
				return args.UserDataMarshaller.Marshal(encryptedUser)
			},
		}
		args.PubKeyConverter = &mock.PubkeyConverterStub{
			EncodeCalled: func(pkBytes []byte) string {
				assert.Equal(t, providedUserInfoCopy.FirstGuardian.PublicKey, pkBytes)
				return string(pkBytes)
			},
		}
		otp := &testscommon.TotpStub{}
		userAddress, _ := sdkData.NewAddressFromBech32String(usrAddr)
		checkGetGuardianAddressResults(t, args, userAddress, nil, providedUserInfoCopy.FirstGuardian.PublicKey, otp)
	})
	t.Run("second time registering, first usable but second not yet should work", func(t *testing.T) {
		t.Parallel()

		providedUserInfoCopy := *providedUserInfo
		providedUserInfoCopy.SecondGuardian.State = core.NotUsable
		args := createMockArgs()
		args.RegisteredUsersDB = &testscommon.ShardedStorageWithIndexStub{
			GetCalled: func(key []byte) ([]byte, error) {
				encryptedUser, err := args.UserEncryptor.EncryptUserInfo(&providedUserInfoCopy)
				require.Nil(t, err)
				return args.UserDataMarshaller.Marshal(encryptedUser)
			},
		}
		args.PubKeyConverter = &mock.PubkeyConverterStub{
			EncodeCalled: func(pkBytes []byte) string {
				assert.Equal(t, providedUserInfoCopy.SecondGuardian.PublicKey, pkBytes)
				return string(pkBytes)
			},
		}

		otp := &testscommon.TotpStub{}
		userAddress, _ := sdkData.NewAddressFromBech32String(usrAddr)
		checkGetGuardianAddressResults(t, args, userAddress, nil, providedUserInfoCopy.SecondGuardian.PublicKey, otp)
	})
	t.Run("second time registering, both usable but proxy returns error", func(t *testing.T) {
		t.Parallel()

		args := createMockArgs()
		args.RegisteredUsersDB = &testscommon.ShardedStorageWithIndexStub{
			GetCalled: func(key []byte) ([]byte, error) {
				encryptedUser, err := args.UserEncryptor.EncryptUserInfo(providedUserInfo)
				require.Nil(t, err)
				return args.UserDataMarshaller.Marshal(encryptedUser)
			},
		}
		args.Proxy = &testsCommon.ProxyStub{
			GetGuardianDataCalled: func(ctx context.Context, address sdkCore.AddressHandler) (*api.GuardianData, error) {
				return nil, expectedErr
			},
		}

		otp := &testscommon.TotpStub{}
		userAddress, _ := sdkData.NewAddressFromBech32String(usrAddr)
		checkGetGuardianAddressResults(t, args, userAddress, expectedErr, nil, otp)
	})
	t.Run("second time registering, both missing from chain should return first", func(t *testing.T) {
		t.Parallel()

		args := createMockArgs()
		args.RegisteredUsersDB = &testscommon.ShardedStorageWithIndexStub{
			GetCalled: func(key []byte) ([]byte, error) {
				encryptedUser, err := args.UserEncryptor.EncryptUserInfo(providedUserInfo)
				require.Nil(t, err)
				return args.UserDataMarshaller.Marshal(encryptedUser)
			},
		}
		args.Proxy = &testsCommon.ProxyStub{
			GetGuardianDataCalled: func(ctx context.Context, address sdkCore.AddressHandler) (*api.GuardianData, error) {
				return &api.GuardianData{}, nil
			},
		}

		otp := &testscommon.TotpStub{}
		userAddress, _ := sdkData.NewAddressFromBech32String(usrAddr)
		checkGetGuardianAddressResults(t, args, userAddress, nil, providedUserInfo.FirstGuardian.PublicKey, otp)
	})
	t.Run("second time registering, both missing(nil data from proxy) from chain should return first", func(t *testing.T) {
		t.Parallel()

		args := createMockArgs()
		args.RegisteredUsersDB = &testscommon.ShardedStorageWithIndexStub{
			HasCalled: func(key []byte) error {
				return nil
			},
			GetCalled: func(key []byte) ([]byte, error) {
				encryptedUser, err := args.UserEncryptor.EncryptUserInfo(providedUserInfo)
				require.Nil(t, err)
				return args.UserDataMarshaller.Marshal(encryptedUser)
			},
		}
		args.Proxy = &testsCommon.ProxyStub{
			GetGuardianDataCalled: func(ctx context.Context, address sdkCore.AddressHandler) (*api.GuardianData, error) {
				return nil, nil
			},
		}

		otp := &testscommon.TotpStub{}
		userAddress, _ := sdkData.NewAddressFromBech32String(usrAddr)
		checkGetGuardianAddressResults(t, args, userAddress, nil, providedUserInfo.FirstGuardian.PublicKey, otp)
	})
	t.Run("second time registering, both on chain and first pending should return first", func(t *testing.T) {
		t.Parallel()

		args := createMockArgs()
		args.RegisteredUsersDB = &testscommon.ShardedStorageWithIndexStub{
			GetCalled: func(key []byte) ([]byte, error) {
				encryptedUser, err := args.UserEncryptor.EncryptUserInfo(providedUserInfo)
				require.Nil(t, err)
				return args.UserDataMarshaller.Marshal(encryptedUser)
			},
		}
		args.Proxy = &testsCommon.ProxyStub{
			GetGuardianDataCalled: func(ctx context.Context, address sdkCore.AddressHandler) (*api.GuardianData, error) {
				return &api.GuardianData{
					ActiveGuardian: &api.Guardian{
						Address: string(providedUserInfo.SecondGuardian.PublicKey),
					},
					PendingGuardian: &api.Guardian{
						Address: string(providedUserInfo.FirstGuardian.PublicKey),
					},
				}, nil
			},
		}

		otp := &testscommon.TotpStub{}
		userAddress, _ := sdkData.NewAddressFromBech32String(usrAddr)
		checkGetGuardianAddressResults(t, args, userAddress, nil, providedUserInfo.FirstGuardian.PublicKey, otp)
	})
	t.Run("second time registering, both on chain and first active should return second", func(t *testing.T) {
		t.Parallel()

		args := createMockArgs()

		args.RegisteredUsersDB = &testscommon.ShardedStorageWithIndexStub{
			GetCalled: func(key []byte) ([]byte, error) {
				encryptedUser, err := args.UserEncryptor.EncryptUserInfo(providedUserInfo)
				require.Nil(t, err)
				return args.UserDataMarshaller.Marshal(encryptedUser)
			},
		}
		args.Proxy = &testsCommon.ProxyStub{
			GetGuardianDataCalled: func(ctx context.Context, address sdkCore.AddressHandler) (*api.GuardianData, error) {
				return &api.GuardianData{
					ActiveGuardian: &api.Guardian{
						Address: string(providedUserInfo.FirstGuardian.PublicKey),
					},
					PendingGuardian: &api.Guardian{
						Address: string(providedUserInfo.SecondGuardian.PublicKey),
					},
				}, nil
			},
		}

		otp := &testscommon.TotpStub{}
		userAddress, _ := sdkData.NewAddressFromBech32String(usrAddr)
		checkGetGuardianAddressResults(t, args, userAddress, nil, providedUserInfo.SecondGuardian.PublicKey, otp)
	})
	t.Run("second time registering, only first on chain should return second", func(t *testing.T) {
		t.Parallel()

		args := createMockArgs()
		args.RegisteredUsersDB = &testscommon.ShardedStorageWithIndexStub{
			GetCalled: func(key []byte) ([]byte, error) {
				encryptedUser, err := args.UserEncryptor.EncryptUserInfo(providedUserInfo)
				require.Nil(t, err)
				return args.UserDataMarshaller.Marshal(encryptedUser)
			},
		}
		args.Proxy = &testsCommon.ProxyStub{
			GetGuardianDataCalled: func(ctx context.Context, address sdkCore.AddressHandler) (*api.GuardianData, error) {
				return &api.GuardianData{
					ActiveGuardian: &api.Guardian{
						Address: string(providedUserInfo.FirstGuardian.PublicKey),
					},
					PendingGuardian: &api.Guardian{},
				}, nil
			},
		}

		otp := &testscommon.TotpStub{}
		userAddress, _ := sdkData.NewAddressFromBech32String(usrAddr)
		checkGetGuardianAddressResults(t, args, userAddress, nil, providedUserInfo.SecondGuardian.PublicKey, otp)
	})
	t.Run("second time registering, only second on chain should return first", func(t *testing.T) {
		t.Parallel()

		args := createMockArgs()
		args.RegisteredUsersDB = &testscommon.ShardedStorageWithIndexStub{
			GetCalled: func(key []byte) ([]byte, error) {
				encryptedUser, err := args.UserEncryptor.EncryptUserInfo(providedUserInfo)
				require.Nil(t, err)
				return args.UserDataMarshaller.Marshal(encryptedUser)
			},
		}
		args.Proxy = &testsCommon.ProxyStub{
			GetGuardianDataCalled: func(ctx context.Context, address sdkCore.AddressHandler) (*api.GuardianData, error) {
				return &api.GuardianData{
					ActiveGuardian: &api.Guardian{
						Address: string(providedUserInfo.SecondGuardian.PublicKey),
					},
					PendingGuardian: &api.Guardian{},
				}, nil
			},
		}

		otp := &testscommon.TotpStub{}
		userAddress, _ := sdkData.NewAddressFromBech32String(usrAddr)
		checkGetGuardianAddressResults(t, args, userAddress, nil, providedUserInfo.FirstGuardian.PublicKey, otp)
	})
	t.Run("second time registering, final put returns error", func(t *testing.T) {
		t.Parallel()

		args := createMockArgs()
		args.RegisteredUsersDB = &testscommon.ShardedStorageWithIndexStub{
			GetCalled: func(key []byte) ([]byte, error) {
				encryptedUser, err := args.UserEncryptor.EncryptUserInfo(providedUserInfo)
				require.Nil(t, err)
				return args.UserDataMarshaller.Marshal(encryptedUser)
			},
			PutCalled: func(key, data []byte) error {
				return expectedErr
			},
		}
		args.Proxy = &testsCommon.ProxyStub{
			GetGuardianDataCalled: func(ctx context.Context, address sdkCore.AddressHandler) (*api.GuardianData, error) {
				return &api.GuardianData{
					ActiveGuardian:  &api.Guardian{},
					PendingGuardian: &api.Guardian{},
				}, nil
			},
		}

		otp := &testscommon.TotpStub{}
		userAddress, _ := sdkData.NewAddressFromBech32String(usrAddr)
		checkGetGuardianAddressResults(t, args, userAddress, expectedErr, nil, otp)
	})
}

func TestServiceResolver_RegisterUser(t *testing.T) {
	t.Parallel()

	addr, _ := sdkData.NewAddressFromBech32String(usrAddr)
	t.Run("GetAccount (on register new account) returns error should return error", func(t *testing.T) {
		t.Parallel()

		args := createMockArgs()
		expectedDBGetErr := storage.ErrKeyNotFound
		args.RegisteredUsersDB = &testscommon.ShardedStorageWithIndexStub{
			GetCalled: func(key []byte) ([]byte, error) {
				return nil, expectedDBGetErr
			},
		}
		args.Proxy = &testsCommon.ProxyStub{
			GetAccountCalled: func(address sdkCore.AddressHandler) (*sdkData.Account, error) {
				return nil, expectedErr
			},
		}
		req := requests.RegistrationPayload{}
		checkRegisterUserResults(t, args, addr, req, expectedErr, nil, "")
	})
	t.Run("createTOTP error should return error", func(t *testing.T) {
		t.Parallel()

		args := createMockArgs()
		req := requests.RegistrationPayload{}
		args.TOTPHandler = &testscommon.TOTPHandlerStub{
			CreateTOTPCalled: func(account string) (handlers.OTP, error) {
				return nil, expectedErr
			},
		}
		checkRegisterUserResults(t, args, addr, req, expectedErr, nil, "")
	})
	t.Run("GetAccount returns empty balance should return error", func(t *testing.T) {
		t.Parallel()

		args := createMockArgs()
		expectedDBGetErr := storage.ErrKeyNotFound
		args.RegisteredUsersDB = &testscommon.ShardedStorageWithIndexStub{
			GetCalled: func(key []byte) ([]byte, error) {
				return nil, expectedDBGetErr
			},
		}
		args.Proxy = &testsCommon.ProxyStub{
			GetAccountCalled: func(address sdkCore.AddressHandler) (*sdkData.Account, error) {
				return &sdkData.Account{}, nil
			},
		}
		req := requests.RegistrationPayload{}
		checkRegisterUserResults(t, args, addr, req, ErrNoBalance, nil, "")
	})
	t.Run("should return first guardian if none registered", func(t *testing.T) {
		t.Parallel()

		expectedQR := []byte("expected qr")
		tag := "tag"
		providedUserInfoCopy := *providedUserInfo
		args := createMockArgs()
		expectedDBGetErr := storage.ErrKeyNotFound
		args.RegisteredUsersDB = &testscommon.ShardedStorageWithIndexStub{
			GetCalled: func(key []byte) ([]byte, error) {
				return nil, expectedDBGetErr
			},
		}
		args.TOTPHandler = &testscommon.TOTPHandlerStub{
			CreateTOTPCalled: func(account string) (handlers.OTP, error) {
				assert.Equal(t, tag, account)
				return &testscommon.TotpStub{
					QRCalled: func() ([]byte, error) {
						return expectedQR, nil
					},
				}, nil
			},
		}

		args.PubKeyConverter = &mock.PubkeyConverterStub{
			EncodeCalled: func(pkBytes []byte) string {
				return string(pkBytes)
			},
		}
		req := requests.RegistrationPayload{
			Tag: tag,
		}
		checkRegisterUserResults(t, args, addr, req, nil, expectedQR, string(providedUserInfoCopy.FirstGuardian.PublicKey))
	})
	t.Run("should propagate error if userData get error different than key not found", func(t *testing.T) {
		t.Parallel()

		expectedDBGetErr := errors.New("expected error")
		args := createMockArgs()
		args.RegisteredUsersDB = &testscommon.ShardedStorageWithIndexStub{
			GetCalled: func(key []byte) ([]byte, error) {
				return nil, expectedDBGetErr
			},
		}
		req := requests.RegistrationPayload{}
		checkRegisterUserResults(t, args, addr, req, expectedDBGetErr, nil, "")
	})
	t.Run("should propagate error if userData unmarshall error", func(t *testing.T) {
		t.Parallel()

		args := createMockArgs()
		args.UserDataMarshaller = &testsCommon.MarshalizerStub{
			UnmarshalCalled: func(obj interface{}, buff []byte) error {
				return expectedErr
			},
		}
		args.RegisteredUsersDB = &testscommon.ShardedStorageWithIndexStub{
			GetCalled: func(key []byte) ([]byte, error) {
				return []byte("invalid data"), nil
			},
		}
		req := requests.RegistrationPayload{}
		checkRegisterUserResults(t, args, addr, req, expectedErr, nil, "")
	})
	t.Run("should propagate error if userData decrypt error", func(t *testing.T) {
		t.Parallel()

		args := createMockArgs()
		args.UserEncryptor = &testscommon.UserEncryptorStub{
			DecryptUserInfoCalled: func(encryptedUserInfo *core.UserInfo) (*core.UserInfo, error) {
				return nil, expectedErr
			},
		}
		args.RegisteredUsersDB = &testscommon.ShardedStorageWithIndexStub{
			GetCalled: func(key []byte) ([]byte, error) {
				encryptedUser, err := args.UserEncryptor.EncryptUserInfo(providedUserInfo)
				require.Nil(t, err)
				return args.UserDataMarshaller.Marshal(encryptedUser)
			},
		}
		req := requests.RegistrationPayload{}
		checkRegisterUserResults(t, args, addr, req, expectedErr, nil, "")
	})
	t.Run("should return first guardian if first is registered but not usable", func(t *testing.T) {
		t.Parallel()

		expectedQR := []byte("expected qr")
		tag := ""
		args := createMockArgs()
		providedUserInfoCopy := *providedUserInfo
		providedUserInfoCopy.FirstGuardian.State = core.NotUsable
		args.RegisteredUsersDB = &testscommon.ShardedStorageWithIndexStub{
			GetCalled: func(key []byte) ([]byte, error) {
				encryptedUser, err := args.UserEncryptor.EncryptUserInfo(&providedUserInfoCopy)
				require.Nil(t, err)
				return args.UserDataMarshaller.Marshal(encryptedUser)
			},
		}
		args.TOTPHandler = &testscommon.TOTPHandlerStub{
			CreateTOTPCalled: func(account string) (handlers.OTP, error) {
				assert.Equal(t, addr.Pretty(), account)
				return &testscommon.TotpStub{
					QRCalled: func() ([]byte, error) {
						return expectedQR, nil
					},
				}, nil
			},
		}
		args.PubKeyConverter = &mock.PubkeyConverterStub{
			EncodeCalled: func(pkBytes []byte) string {
				return string(pkBytes)
			},
		}
		req := requests.RegistrationPayload{
			Tag: tag,
		}
		checkRegisterUserResults(t, args, addr, req, nil, expectedQR, string(providedUserInfoCopy.FirstGuardian.PublicKey))
	})
	t.Run("should work for first guardian and real address", func(t *testing.T) {
		t.Parallel()

		providedUserInfoCopy := *providedUserInfo
		providedUserInfoCopy.FirstGuardian.State = core.NotUsable
		args := createMockArgs()
		args.RegisteredUsersDB = &testscommon.ShardedStorageWithIndexStub{
			GetCalled: func(key []byte) ([]byte, error) {
				encryptedUser, err := args.UserEncryptor.EncryptUserInfo(&providedUserInfoCopy)
				require.Nil(t, err)
				return args.UserDataMarshaller.Marshal(encryptedUser)
			},
		}
		args.PubKeyConverter = &mock.PubkeyConverterStub{
			EncodeCalled: func(pkBytes []byte) string {
				return string(pkBytes)
			},
		}
		req := requests.RegistrationPayload{}
		expectedQR := []byte("expected qr")
		args.TOTPHandler = &testscommon.TOTPHandlerStub{
			CreateTOTPCalled: func(account string) (handlers.OTP, error) {
				assert.Equal(t, addr.Pretty(), account)
				return &testscommon.TotpStub{
					QRCalled: func() ([]byte, error) {
						return expectedQR, nil
					},
				}, nil
			},
		}
		checkRegisterUserResults(t, args, addr, req, nil, expectedQR, string(providedUserInfoCopy.FirstGuardian.PublicKey))
	})
	t.Run("getGuardianAddressAndRegisterIfNewUser returns error", func(t *testing.T) {
		t.Parallel()

		args := createMockArgs()
		expectedDBGetErr := storage.ErrKeyNotFound
		args.RegisteredUsersDB = &testscommon.ShardedStorageWithIndexStub{
			GetCalled: func(key []byte) ([]byte, error) {
				return nil, expectedDBGetErr
			},
		}
		args.KeysGenerator = &testscommon.KeysGeneratorStub{
			GenerateKeysCalled: func(index uint32) ([]crypto.PrivateKey, error) {
				return nil, expectedErr
			},
		}

		req := requests.RegistrationPayload{}
		expectedQR := []byte("expected qr")
		args.TOTPHandler = &testscommon.TOTPHandlerStub{
			CreateTOTPCalled: func(account string) (handlers.OTP, error) {
				assert.Equal(t, addr.Pretty(), account)
				return &testscommon.TotpStub{
					QRCalled: func() ([]byte, error) {
						return expectedQR, nil
					},
				}, nil
			},
		}

		checkRegisterUserResults(t, args, addr, req, expectedErr, nil, "")
	})
	t.Run("RegisterUser returns error", func(t *testing.T) {
		t.Parallel()

		args := createMockArgs()
		providedUserInfoCopy := *providedUserInfo
		providedUserInfoCopy.SecondGuardian.State = core.NotUsable
		args.RegisteredUsersDB = &testscommon.ShardedStorageWithIndexStub{
			GetCalled: func(key []byte) ([]byte, error) {
				encryptedUser, err := args.UserEncryptor.EncryptUserInfo(&providedUserInfoCopy)
				require.Nil(t, err)
				return args.UserDataMarshaller.Marshal(encryptedUser)
			},
		}
		req := requests.RegistrationPayload{}

		args.TOTPHandler = &testscommon.TOTPHandlerStub{
			CreateTOTPCalled: func(account string) (handlers.OTP, error) {
				assert.Equal(t, addr.Pretty(), account)
				return &testscommon.TotpStub{
					QRCalled: func() ([]byte, error) {
						return nil, expectedErr
					},
				}, nil
			},
		}

		checkRegisterUserResults(t, args, addr, req, expectedErr, nil, "")
	})
	t.Run("should work for second guardian and tag provided", func(t *testing.T) {
		t.Parallel()

		providedTag := "tag"
		providedUserInfoCopy := *providedUserInfo
		providedUserInfoCopy.SecondGuardian.State = core.NotUsable
		args := createMockArgs()
		args.RegisteredUsersDB = &testscommon.ShardedStorageWithIndexStub{
			GetCalled: func(key []byte) ([]byte, error) {
				encryptedUser, err := args.UserEncryptor.EncryptUserInfo(&providedUserInfoCopy)
				require.Nil(t, err)
				return args.UserDataMarshaller.Marshal(encryptedUser)
			},
		}
		args.PubKeyConverter = &mock.PubkeyConverterStub{
			EncodeCalled: func(pkBytes []byte) string {
				return string(pkBytes)
			},
		}
		req := requests.RegistrationPayload{
			Tag: providedTag,
		}
		expectedQR := []byte("expected qr")
		args.TOTPHandler = &testscommon.TOTPHandlerStub{
			CreateTOTPCalled: func(account string) (handlers.OTP, error) {
				assert.Equal(t, providedTag, account)
				return &testscommon.TotpStub{
					QRCalled: func() ([]byte, error) {
						return expectedQR, nil
					},
				}, nil
			},
		}

		userAddress, _ := sdkData.NewAddressFromBech32String(usrAddr)
		checkRegisterUserResults(t, args, userAddress, req, nil, expectedQR, string(providedUserInfoCopy.SecondGuardian.PublicKey))
	})
}

func TestServiceResolver_VerifyCode(t *testing.T) {
	t.Parallel()

	providedRequest := requests.VerificationPayload{
		Code:     "secret code",
		Guardian: string(providedUserInfo.FirstGuardian.PublicKey),
	}
	t.Run("verify code and update otp returns error", func(t *testing.T) {
		t.Parallel()

		args := createMockArgs()
<<<<<<< HEAD
		args.Provider = &testscommon.ProviderStub{
			ValidateCodeCalled: func(account, guardian []byte, userIp, userCode string) error {
				return expectedErr
=======
		providedUserInfoCopy := *providedUserInfo
		args.RegisteredUsersDB = &testscommon.ShardedStorageWithIndexStub{
			GetCalled: func(key []byte) ([]byte, error) {
				encryptedUser, err := args.UserEncryptor.EncryptUserInfo(&providedUserInfoCopy)
				require.Nil(t, err)
				return args.UserDataMarshaller.Marshal(encryptedUser)
			},
		}

		args.TOTPHandler = &testscommon.TOTPHandlerStub{
			TOTPFromBytesCalled: func(encryptedMessage []byte) (handlers.OTP, error) {
				return &testscommon.TotpStub{
					ValidateCalled: func(userCode string) error {
						return expectedErr
					},
				}, nil
>>>>>>> 6351b26b
			},
		}

		userAddress, _ := sdkData.NewAddressFromBech32String(usrAddr)
		checkVerifyCodeResults(t, args, userAddress, providedRequest, expectedErr)
	})
	t.Run("decode returns error", func(t *testing.T) {
		t.Parallel()

		args := createMockArgs()
		args.PubKeyConverter = &mock.PubkeyConverterStub{
			DecodeCalled: func(humanReadable string) ([]byte, error) {
				return nil, expectedErr
			},
		}
		userAddress, _ := sdkData.NewAddressFromBech32String(usrAddr)
		checkVerifyCodeResults(t, args, userAddress, providedRequest, expectedErr)
	})
	t.Run("update guardian state if needed fails - get user info error", func(t *testing.T) {
		t.Parallel()

		args := createMockArgs()
		args.RegisteredUsersDB = &testscommon.ShardedStorageWithIndexStub{
			GetCalled: func(key []byte) ([]byte, error) {
				return nil, expectedErr
			},
		}
		userAddress, _ := sdkData.NewAddressFromBech32String(usrAddr)
		checkVerifyCodeResults(t, args, userAddress, providedRequest, expectedErr)
	})
	t.Run("verify code successful but first guardian already usable - save not called", func(t *testing.T) {
		t.Parallel()

		providedUserInfoCopy := *providedUserInfo
		providedUserInfoCopy.FirstGuardian.State = core.Usable
		args := createMockArgs()
		args.RegisteredUsersDB = &testscommon.ShardedStorageWithIndexStub{
			GetCalled: func(key []byte) ([]byte, error) {
				encryptedUser, err := args.UserEncryptor.EncryptUserInfo(&providedUserInfoCopy)
				require.Nil(t, err)
				return args.UserDataMarshaller.Marshal(encryptedUser)
			},
			PutCalled: func(key, data []byte) error {
				require.Error(t, errors.New("should not have been called"))
				return nil
			},
		}
		args.PubKeyConverter = &mock.PubkeyConverterStub{
			DecodeCalled: func(humanReadable string) ([]byte, error) {
				return providedUserInfo.FirstGuardian.PublicKey, nil
			},
		}
		userAddress, _ := sdkData.NewAddressFromBech32String(usrAddr)
		checkVerifyCodeResults(t, args, userAddress, providedRequest, nil)
	})
	t.Run("verify code successful but second guardian already usable - save not called", func(t *testing.T) {
		t.Parallel()

		providedUserInfoCopy := *providedUserInfo
		providedUserInfoCopy.SecondGuardian.State = core.Usable
		args := createMockArgs()
		args.RegisteredUsersDB = &testscommon.ShardedStorageWithIndexStub{
			GetCalled: func(key []byte) ([]byte, error) {
				encryptedUser, err := args.UserEncryptor.EncryptUserInfo(&providedUserInfoCopy)
				require.Nil(t, err)
				return args.UserDataMarshaller.Marshal(encryptedUser)
			},
			PutCalled: func(key, data []byte) error {
				require.Error(t, errors.New("should not have been called"))
				return nil
			},
		}
		args.PubKeyConverter = &mock.PubkeyConverterStub{
			DecodeCalled: func(humanReadable string) ([]byte, error) {
				return providedUserInfo.SecondGuardian.PublicKey, nil
			},
		}
		userAddress, _ := sdkData.NewAddressFromBech32String(usrAddr)
		checkVerifyCodeResults(t, args, userAddress, providedRequest, nil)
	})
	t.Run("should work for first guardian", func(t *testing.T) {
		t.Parallel()

		providedUserInfoCopy := *providedUserInfo
		providedUserInfoCopy.FirstGuardian.State = core.NotUsable
		args := createMockArgs()
		putCalled := false
		args.RegisteredUsersDB = &testscommon.ShardedStorageWithIndexStub{
			GetCalled: func(key []byte) ([]byte, error) {
				encryptedUser, err := args.UserEncryptor.EncryptUserInfo(&providedUserInfoCopy)
				require.Nil(t, err)
				return args.UserDataMarshaller.Marshal(encryptedUser)
			},
			PutCalled: func(key, data []byte) error {
				putCalled = true
				return nil
			},
		}
		args.PubKeyConverter = &mock.PubkeyConverterStub{
			DecodeCalled: func(humanReadable string) ([]byte, error) {
				return providedUserInfo.FirstGuardian.PublicKey, nil
			},
		}
		wasCalled := false
<<<<<<< HEAD
		args.Provider = &testscommon.ProviderStub{
			ValidateCodeCalled: func(account, guardian []byte, userIp, userCode string) error {
				assert.Equal(t, providedRequest.Code, userCode)
				wasCalled = true
				return nil
=======
		args.TOTPHandler = &testscommon.TOTPHandlerStub{
			TOTPFromBytesCalled: func(encryptedMessage []byte) (handlers.OTP, error) {
				return &testscommon.TotpStub{
					ValidateCalled: func(userCode string) error {
						assert.Equal(t, providedRequest.Code, userCode)
						wasCalled = true
						return nil
					},
				}, nil
>>>>>>> 6351b26b
			},
		}
		userAddress, _ := sdkData.NewAddressFromBech32String(usrAddr)
		checkVerifyCodeResults(t, args, userAddress, providedRequest, nil)
		require.True(t, wasCalled)
		require.True(t, putCalled)
	})
	t.Run("should work for second guardian", func(t *testing.T) {
		t.Parallel()

		providedUserInfoCopy := *providedUserInfo
		providedUserInfoCopy.SecondGuardian.State = core.NotUsable
		args := createMockArgs()
		putCalled := false
		args.RegisteredUsersDB = &testscommon.ShardedStorageWithIndexStub{
			GetCalled: func(key []byte) ([]byte, error) {
				encryptedUser, err := args.UserEncryptor.EncryptUserInfo(&providedUserInfoCopy)
				require.Nil(t, err)
				return args.UserDataMarshaller.Marshal(encryptedUser)
			},
			PutCalled: func(key, data []byte) error {
				putCalled = true
				return nil
			},
		}
		args.PubKeyConverter = &mock.PubkeyConverterStub{
			DecodeCalled: func(humanReadable string) ([]byte, error) {
				return providedUserInfo.SecondGuardian.PublicKey, nil
			},
		}
		wasCalled := false
<<<<<<< HEAD
		args.Provider = &testscommon.ProviderStub{
			ValidateCodeCalled: func(account, guardian []byte, userIp, userCode string) error {
				assert.Equal(t, providedRequest.Code, userCode)
				wasCalled = true
				return nil
=======
		args.TOTPHandler = &testscommon.TOTPHandlerStub{
			TOTPFromBytesCalled: func(encryptedMessage []byte) (handlers.OTP, error) {
				return &testscommon.TotpStub{
					ValidateCalled: func(userCode string) error {
						assert.Equal(t, providedRequest.Code, userCode)
						wasCalled = true
						return nil
					},
				}, nil
>>>>>>> 6351b26b
			},
		}
		userAddress, _ := sdkData.NewAddressFromBech32String(usrAddr)
		checkVerifyCodeResults(t, args, userAddress, providedRequest, nil)
		require.True(t, wasCalled)
		require.True(t, putCalled)
	})
}

func TestServiceResolver_SignTransaction(t *testing.T) {
	t.Parallel()

	providedSender := "erd1qyu5wthldzr8wx5c9ucg8kjagg0jfs53s8nr3zpz3hypefsdd8ssycr6th"
	providedRequest := requests.SignTransaction{
		Tx: sdkData.Transaction{
			SndAddr:      providedSender,
			Signature:    hex.EncodeToString([]byte("signature")),
			GuardianAddr: string(providedUserInfo.FirstGuardian.PublicKey),
		},
	}
	userAddress, _ := sdkData.NewAddressFromBech32String(providedSender)
	t.Run("tx validation fails, sender is different than credentials one", func(t *testing.T) {
		t.Parallel()

		args := createMockArgs()
		anotherSender := "erd1spyavw0956vq68xj8y4tenjpq2wd5a9p2c6j8gsz7ztyrnpxrruqzu66jx"
		anotherAddress, _ := sdkData.NewAddressFromBech32String(anotherSender)
		signTransactionAndCheckResults(t, args, anotherAddress, providedRequest, nil, ErrInvalidSender)
	})
	t.Run("tx validation fails, marshal fails", func(t *testing.T) {
		t.Parallel()

		args := createMockArgs()
		args.TxMarshaller = &testsCommon.MarshalizerStub{
			MarshalCalled: func(obj interface{}) ([]byte, error) {
				return nil, expectedErr
			},
		}
		signTransactionAndCheckResults(t, args, userAddress, providedRequest, nil, expectedErr)
	})
	t.Run("tx validation fails, signature verification fails", func(t *testing.T) {
		t.Parallel()

		args := createMockArgs()
		args.SignatureVerifier = &testsCommon.SignerStub{
			VerifyByteSliceCalled: func(msg []byte, publicKey crypto.PublicKey, sig []byte) error {
				return expectedErr
			},
		}
		signTransactionAndCheckResults(t, args, userAddress, providedRequest, nil, expectedErr)
	})
	t.Run("code validation fails", func(t *testing.T) {
		t.Parallel()

		args := createMockArgs()
<<<<<<< HEAD
		args.Provider = &testscommon.ProviderStub{
			ValidateCodeCalled: func(account, guardian []byte, userIp, userCode string) error {
				return expectedErr
=======
		args.PubKeyConverter = &mock.PubkeyConverterStub{
			DecodeCalled: func(humanReadable string) ([]byte, error) {
				return []byte(humanReadable), nil
			},
			EncodeCalled: func(pkBytes []byte) string {
				return string(pkBytes)
>>>>>>> 6351b26b
			},
		}

		providedRequestCopy := providedRequest
		providedRequestCopy.Tx.GuardianAddr = string(providedUserInfo.FirstGuardian.PublicKey)
		providedUserInfoCopy := *providedUserInfo
		args.RegisteredUsersDB = &testscommon.ShardedStorageWithIndexStub{
			GetCalled: func(key []byte) ([]byte, error) {
				encryptedUser, err := args.UserEncryptor.EncryptUserInfo(&providedUserInfoCopy)
				require.Nil(t, err)
				return args.UserDataMarshaller.Marshal(encryptedUser)
			},
		}
		args.TOTPHandler = &testscommon.TOTPHandlerStub{
			TOTPFromBytesCalled: func(encryptedMessage []byte) (handlers.OTP, error) {
				return &testscommon.TotpStub{
					ValidateCalled: func(userCode string) error {
						return expectedErr
					},
				}, nil
			},
		}

		signTransactionAndCheckResults(t, args, userAddress, providedRequestCopy, nil, expectedErr)
	})
	t.Run("tx request validation fails, getUserInfo error", func(t *testing.T) {
		t.Parallel()

		args := createMockArgs()
		args.RegisteredUsersDB = &testscommon.ShardedStorageWithIndexStub{
			GetCalled: func(key []byte) ([]byte, error) {
				return nil, expectedErr
			},
		}
		signTransactionAndCheckResults(t, args, userAddress, providedRequest, nil, expectedErr)
	})
	t.Run("getGuardianForTx fails, unknown guardian", func(t *testing.T) {
		t.Parallel()

		request := requests.SignTransaction{
			Tx: sdkData.Transaction{
				SndAddr:      providedSender,
				GuardianAddr: "unknown guardian",
				Signature:    hex.EncodeToString([]byte("signature")),
			},
		}
		args := createMockArgs()
		args.PubKeyConverter = &mock.PubkeyConverterStub{
			DecodeCalled: func(humanReadable string) ([]byte, error) {
				return []byte(humanReadable), nil
			},
			EncodeCalled: func(pkBytes []byte) string {
				return string(pkBytes)
			},
		}

		args.RegisteredUsersDB = &testscommon.ShardedStorageWithIndexStub{
			GetCalled: func(key []byte) ([]byte, error) {
				encryptedUser, err := args.UserEncryptor.EncryptUserInfo(providedUserInfo)
				require.Nil(t, err)
				return args.UserDataMarshaller.Marshal(encryptedUser)
			},
		}
		signTransactionAndCheckResults(t, args, userAddress, request, nil, ErrInvalidGuardian)
	})
	t.Run("getGuardianForTx fails, provided guardian is not usable yet", func(t *testing.T) {
		t.Parallel()

		providedUserInfoCopy := *providedUserInfo
		providedUserInfoCopy.FirstGuardian.State = core.NotUsable
		request := requests.SignTransaction{
			Tx: sdkData.Transaction{
				SndAddr:      providedSender,
				Signature:    hex.EncodeToString([]byte("signature")),
				GuardianAddr: string(providedUserInfoCopy.FirstGuardian.PublicKey),
			},
		}
		args := createMockArgs()
		args.PubKeyConverter = &mock.PubkeyConverterStub{
			DecodeCalled: func(humanReadable string) ([]byte, error) {
				return []byte(humanReadable), nil
			},
			EncodeCalled: func(pkBytes []byte) string {
				return string(pkBytes)
			},
		}
		args.RegisteredUsersDB = &testscommon.ShardedStorageWithIndexStub{
			GetCalled: func(key []byte) ([]byte, error) {
				encryptedUser, err := args.UserEncryptor.EncryptUserInfo(&providedUserInfoCopy)
				require.Nil(t, err)
				return args.UserDataMarshaller.Marshal(encryptedUser)
			},
		}
		signTransactionAndCheckResults(t, args, userAddress, request, nil, ErrGuardianNotUsable)
	})
	t.Run("cryptoComponentsHolderFactory creation fails", func(t *testing.T) {
		t.Parallel()

		args := createMockArgs()
		args.RegisteredUsersDB = &testscommon.ShardedStorageWithIndexStub{
			GetCalled: func(key []byte) ([]byte, error) {
				encryptedUser, err := args.UserEncryptor.EncryptUserInfo(providedUserInfo)
				require.Nil(t, err)
				return args.UserDataMarshaller.Marshal(encryptedUser)
			},
		}
		args.CryptoComponentsHolderFactory = &testscommon.CryptoComponentsHolderFactoryStub{
			CreateCalled: func(privateKeyBytes []byte) (sdkCore.CryptoComponentsHolder, error) {
				return nil, expectedErr
			},
		}
		signTransactionAndCheckResults(t, args, userAddress, providedRequest, nil, expectedErr)
	})
	t.Run("apply guardian signature fails", func(t *testing.T) {
		t.Parallel()

		request := requests.SignTransaction{
			Tx: sdkData.Transaction{
				SndAddr:      providedSender,
				Signature:    hex.EncodeToString([]byte("signature")),
				GuardianAddr: string(providedUserInfo.SecondGuardian.PublicKey),
			},
		}
		args := createMockArgs()
		args.RegisteredUsersDB = &testscommon.ShardedStorageWithIndexStub{
			GetCalled: func(key []byte) ([]byte, error) {
				encryptedUser, err := args.UserEncryptor.EncryptUserInfo(providedUserInfo)
				require.Nil(t, err)
				return args.UserDataMarshaller.Marshal(encryptedUser)
			},
		}
		args.GuardedTxBuilder = &testscommon.GuardedTxBuilderStub{
			ApplyGuardianSignatureCalled: func(cryptoHolderGuardian sdkCore.CryptoComponentsHolder, tx *sdkData.Transaction) error {
				return expectedErr
			},
		}

		resolver, _ := NewServiceResolver(args)

		assert.False(t, check.IfNil(resolver))
		txHash, err := resolver.SignTransaction(userAddress, "userIp", request)
		assert.True(t, errors.Is(err, expectedErr))
		assert.Nil(t, txHash)
	})
	t.Run("marshal fails for final tx", func(t *testing.T) {
		t.Parallel()

		request := requests.SignTransaction{
			Tx: sdkData.Transaction{
				SndAddr:      providedSender,
				Signature:    hex.EncodeToString([]byte("signature")),
				GuardianAddr: string(providedUserInfo.SecondGuardian.PublicKey),
			},
		}
		args := createMockArgs()
		args.RegisteredUsersDB = &testscommon.ShardedStorageWithIndexStub{
			GetCalled: func(key []byte) ([]byte, error) {
				encryptedUser, err := args.UserEncryptor.EncryptUserInfo(providedUserInfo)
				require.Nil(t, err)
				return args.UserDataMarshaller.Marshal(encryptedUser)
			},
		}
		counter := 0
		args.TxMarshaller = &testsCommon.MarshalizerStub{
			MarshalCalled: func(obj interface{}) ([]byte, error) {
				counter++
				if counter > 1 {
					return nil, expectedErr
				}
				return testsCommon.MarshalizerMock{}.Marshal(obj)
			},
			UnmarshalCalled: func(obj interface{}, buff []byte) error {
				return testsCommon.MarshalizerMock{}.Unmarshal(obj, buff)
			},
		}
		args.RegisteredUsersDB = &testscommon.ShardedStorageWithIndexStub{
			GetCalled: func(key []byte) ([]byte, error) {
				encryptedUser, err := args.UserEncryptor.EncryptUserInfo(providedUserInfo)
				require.Nil(t, err)
				return args.UserDataMarshaller.Marshal(encryptedUser)
			},
		}

		resolver, _ := NewServiceResolver(args)
		assert.False(t, check.IfNil(resolver))
		txHash, err := resolver.SignTransaction(userAddress, "userIp", request)
		assert.True(t, errors.Is(err, expectedErr))
		assert.Nil(t, txHash)
	})
	t.Run("should work with sig verification", func(t *testing.T) {
		t.Parallel()

		request := requests.SignTransaction{
			Tx: sdkData.Transaction{
				SndAddr:      providedSender,
				Signature:    hex.EncodeToString([]byte("signature")),
				GuardianAddr: string(providedUserInfo.SecondGuardian.PublicKey),
			},
		}
		args := createMockArgs()
		args.RegisteredUsersDB = &testscommon.ShardedStorageWithIndexStub{
			GetCalled: func(key []byte) ([]byte, error) {
				encryptedUser, err := args.UserEncryptor.EncryptUserInfo(providedUserInfo)
				require.Nil(t, err)
				return args.UserDataMarshaller.Marshal(encryptedUser)
			},
		}
		const providedGuardianSignature = "provided signature"
		args.GuardedTxBuilder = &testscommon.GuardedTxBuilderStub{
			ApplyGuardianSignatureCalled: func(cryptoHolderGuardian sdkCore.CryptoComponentsHolder, tx *sdkData.Transaction) error {
				tx.GuardianSignature = providedGuardianSignature
				return nil
			},
		}
		txCopy := request.Tx
		txCopy.GuardianSignature = providedGuardianSignature
		finalTxBuff, _ := args.TxMarshaller.Marshal(&txCopy)

		resolver, _ := NewServiceResolver(args)

		assert.False(t, check.IfNil(resolver))
		txHash, err := resolver.SignTransaction(userAddress, "userIp", request)
		assert.Nil(t, err)
		assert.Equal(t, finalTxBuff, txHash)
	})
	t.Run("should work without sig verification", func(t *testing.T) {
		t.Parallel()

		request := requests.SignTransaction{
			Tx: sdkData.Transaction{
				SndAddr:      providedSender,
				Signature:    "",
				GuardianAddr: string(providedUserInfo.SecondGuardian.PublicKey),
			},
		}
		args := createMockArgs()
		args.SkipTxUserSigVerify = true
		args.RegisteredUsersDB = &testscommon.ShardedStorageWithIndexStub{
			GetCalled: func(key []byte) ([]byte, error) {
				encryptedUser, err := args.UserEncryptor.EncryptUserInfo(providedUserInfo)
				require.Nil(t, err)
				return args.UserDataMarshaller.Marshal(encryptedUser)
			},
		}
		providedGuardianSignature := "provided signature"
		args.GuardedTxBuilder = &testscommon.GuardedTxBuilderStub{
			ApplyGuardianSignatureCalled: func(cryptoHolderGuardian sdkCore.CryptoComponentsHolder, tx *sdkData.Transaction) error {
				tx.GuardianSignature = providedGuardianSignature
				return nil
			},
		}
		txCopy := request.Tx
		txCopy.GuardianSignature = providedGuardianSignature
		finalTxBuff, _ := args.TxMarshaller.Marshal(&txCopy)

		resolver, _ := NewServiceResolver(args)

		assert.False(t, check.IfNil(resolver))
		txHash, err := resolver.SignTransaction(userAddress, "userIp", request)
		assert.Nil(t, err)
		assert.Equal(t, finalTxBuff, txHash)
	})
}

func TestServiceResolver_SignMultipleTransactions(t *testing.T) {
	t.Parallel()

	providedSender := "erd1qyu5wthldzr8wx5c9ucg8kjagg0jfs53s8nr3zpz3hypefsdd8ssycr6th"
	providedRequest := requests.SignMultipleTransactions{
		Txs: []sdkData.Transaction{
			{
				SndAddr:      providedSender,
				Signature:    hex.EncodeToString([]byte("signature")),
				GuardianAddr: string(providedUserInfo.FirstGuardian.PublicKey),
			}, {
				SndAddr:      providedSender,
				Signature:    hex.EncodeToString([]byte("signature")),
				GuardianAddr: string(providedUserInfo.FirstGuardian.PublicKey),
			},
		},
	}
	userAddress, _ := sdkData.NewAddressFromBech32String(usrAddr)
	t.Run("tx validation fails, different guardians on txs", func(t *testing.T) {
		t.Parallel()

		request := requests.SignMultipleTransactions{
			Txs: []sdkData.Transaction{
				{
					SndAddr:      providedSender,
					Signature:    hex.EncodeToString([]byte("signature")),
					GuardianAddr: string(providedUserInfo.FirstGuardian.PublicKey),
				}, {
					SndAddr:      providedSender,
					Signature:    hex.EncodeToString([]byte("signature")),
					GuardianAddr: string(providedUserInfo.SecondGuardian.PublicKey),
				},
			},
		}
		args := createMockArgs()
		signMultipleTransactionsAndCheckResults(t, args, userAddress, request, nil, ErrGuardianMismatch)
	})
	t.Run("tx validation fails, different senders on txs", func(t *testing.T) {
		t.Parallel()

		request := requests.SignMultipleTransactions{
			Txs: []sdkData.Transaction{
				{
					SndAddr:   providedSender,
					Signature: hex.EncodeToString([]byte("signature")),
				}, {
					SndAddr:   "erd14uqxan5rgucsf6537ll4vpwyc96z7us5586xhc5euv8w96rsw95sfl6a49",
					Signature: hex.EncodeToString([]byte("signature")),
				},
			},
		}
		args := createMockArgs()
		signMultipleTransactionsAndCheckResults(t, args, userAddress, request, nil, ErrInvalidSender)
	})
	t.Run("apply guardian signature fails for second tx", func(t *testing.T) {
		t.Parallel()

		args := createMockArgs()
		args.RegisteredUsersDB = &testscommon.ShardedStorageWithIndexStub{
			GetCalled: func(key []byte) ([]byte, error) {
				encryptedUser, err := args.UserEncryptor.EncryptUserInfo(providedUserInfo)
				require.Nil(t, err)
				return args.UserDataMarshaller.Marshal(encryptedUser)
			},
		}
		counter := 0
		args.GuardedTxBuilder = &testscommon.GuardedTxBuilderStub{
			ApplyGuardianSignatureCalled: func(cryptoHolderGuardian sdkCore.CryptoComponentsHolder, tx *sdkData.Transaction) error {
				counter++
				if counter > 1 {
					return expectedErr
				}
				return nil
			},
		}
		resolver, _ := NewServiceResolver(args)

		assert.False(t, check.IfNil(resolver))
		txHashes, err := resolver.SignMultipleTransactions(userAddress, "userIp", providedRequest)
		assert.True(t, errors.Is(err, expectedErr))
		assert.Nil(t, txHashes)
	})
	t.Run("crypto component holder creation fails", func(t *testing.T) {
		t.Parallel()

		args := createMockArgs()
		args.RegisteredUsersDB = &testscommon.ShardedStorageWithIndexStub{
			GetCalled: func(key []byte) ([]byte, error) {
				encryptedUser, err := args.UserEncryptor.EncryptUserInfo(providedUserInfo)
				require.Nil(t, err)
				return args.UserDataMarshaller.Marshal(encryptedUser)
			},
		}
		args.CryptoComponentsHolderFactory = &testscommon.CryptoComponentsHolderFactoryStub{
			CreateCalled: func(privateKeyBytes []byte) (sdkCore.CryptoComponentsHolder, error) {
				return nil, expectedErr
			},
		}
		resolver, _ := NewServiceResolver(args)

		assert.False(t, check.IfNil(resolver))
		txHashes, err := resolver.SignMultipleTransactions(userAddress, providedRequest)
		assert.True(t, errors.Is(err, expectedErr))
		assert.Nil(t, txHashes)
	})
	t.Run("marshalling error should error", func(t *testing.T) {
		t.Parallel()

		args := createMockArgs()
		args.RegisteredUsersDB = &testscommon.ShardedStorageWithIndexStub{
			GetCalled: func(key []byte) ([]byte, error) {
				encryptedUser, err := args.UserEncryptor.EncryptUserInfo(providedUserInfo)
				require.Nil(t, err)
				return args.UserDataMarshaller.Marshal(encryptedUser)
			},
		}
		cnt := 0
		args.TxMarshaller = &testscommon.MarshallerStub{
			MarshalCalled: func(obj interface{}) ([]byte, error) {
				// first marshal is for returning guardian
				// one per tx
				if cnt < 2 {
					cnt++
					return nil, nil
				}
				return nil, expectedErr
			},
		}
		resolver, _ := NewServiceResolver(args)

		assert.False(t, check.IfNil(resolver))
		txHashes, err := resolver.SignMultipleTransactions(userAddress, "userIp", providedRequest)
		assert.True(t, errors.Is(err, expectedErr))
		assert.Nil(t, txHashes)
	})
	t.Run("should work with sig verification", func(t *testing.T) {
		t.Parallel()

		args := createMockArgs()
		args.RegisteredUsersDB = &testscommon.ShardedStorageWithIndexStub{
			GetCalled: func(key []byte) ([]byte, error) {
				encryptedUser, err := args.UserEncryptor.EncryptUserInfo(providedUserInfo)
				require.Nil(t, err)
				return args.UserDataMarshaller.Marshal(encryptedUser)
			},
		}
		providedGuardianSignature := "provided signature"
		args.GuardedTxBuilder = &testscommon.GuardedTxBuilderStub{
			ApplyGuardianSignatureCalled: func(cryptoHolderGuardian sdkCore.CryptoComponentsHolder, tx *sdkData.Transaction) error {
				tx.GuardianSignature = providedGuardianSignature
				return nil
			},
		}
		expectedResponse := make([][]byte, len(providedRequest.Txs))
		for idx := range providedRequest.Txs {
			txCopy := providedRequest.Txs[idx]
			txCopy.GuardianSignature = providedGuardianSignature
			expectedResponse[idx], _ = args.TxMarshaller.Marshal(txCopy)
		}
		resolver, _ := NewServiceResolver(args)

		assert.False(t, check.IfNil(resolver))
		txHashes, err := resolver.SignMultipleTransactions(userAddress, "userIp", providedRequest)
		assert.Equal(t, expectedResponse, txHashes)
		assert.Nil(t, err)
	})
	t.Run("should work without sig verification", func(t *testing.T) {
		t.Parallel()

		providedRequest := requests.SignMultipleTransactions{
			Txs: []sdkData.Transaction{
				{
					SndAddr:      providedSender,
					Signature:    "",
					GuardianAddr: string(providedUserInfo.FirstGuardian.PublicKey),
				}, {
					SndAddr:      providedSender,
					Signature:    "",
					GuardianAddr: string(providedUserInfo.FirstGuardian.PublicKey),
				},
			},
		}

		args := createMockArgs()
		args.SkipTxUserSigVerify = true
		args.RegisteredUsersDB = &testscommon.ShardedStorageWithIndexStub{
			GetCalled: func(key []byte) ([]byte, error) {
				encryptedUser, err := args.UserEncryptor.EncryptUserInfo(providedUserInfo)
				require.Nil(t, err)
				return args.UserDataMarshaller.Marshal(encryptedUser)
			},
		}
		providedGuardianSignature := "provided signature"
		args.GuardedTxBuilder = &testscommon.GuardedTxBuilderStub{
			ApplyGuardianSignatureCalled: func(cryptoHolderGuardian sdkCore.CryptoComponentsHolder, tx *sdkData.Transaction) error {
				tx.GuardianSignature = providedGuardianSignature
				return nil
			},
		}
		expectedResponse := make([][]byte, len(providedRequest.Txs))
		for idx := range providedRequest.Txs {
			txCopy := providedRequest.Txs[idx]
			txCopy.GuardianSignature = providedGuardianSignature
			expectedResponse[idx], _ = args.TxMarshaller.Marshal(txCopy)
		}
		resolver, _ := NewServiceResolver(args)

		assert.False(t, check.IfNil(resolver))
		txHashes, err := resolver.SignMultipleTransactions(userAddress, "userIp", providedRequest)
		assert.Equal(t, expectedResponse, txHashes)
		assert.Nil(t, err)
	})
}

func TestServiceResolver_RegisteredUsers(t *testing.T) {
	t.Parallel()

	providedCount := uint32(150)
	args := createMockArgs()
	args.RegisteredUsersDB = &testscommon.ShardedStorageWithIndexStub{
		CountCalled: func() (uint32, error) {
			return providedCount, nil
		},
	}
	resolver, _ := NewServiceResolver(args)

	assert.False(t, check.IfNil(resolver))
	count, err := resolver.RegisteredUsers()
	assert.Nil(t, err)
	assert.Equal(t, providedCount, count)
}

func TestPutGet(t *testing.T) {
	t.Parallel()

	addr1, _ := sdkData.NewAddressFromBech32String("erd1qyu5wthldzr8wx5c9ucg8kjagg0jfs53s8nr3zpz3hypefsdd8ssycr6th")
	addr2, _ := sdkData.NewAddressFromBech32String("erd14uqxan5rgucsf6537ll4vpwyc96z7us5586xhc5euv8w96rsw95sfl6a49")
	args := createMockArgs()
	localCacher := make(map[string][]byte)
	args.RegisteredUsersDB = &testscommon.ShardedStorageWithIndexStub{
		PutCalled: func(key, data []byte) error {
			localCacher[string(key)] = data
			return nil
		},
		GetCalled: func(key []byte) ([]byte, error) {
			return localCacher[string(key)], nil
		},
	}

	resolver, _ := NewServiceResolver(args)
	assert.False(t, check.IfNil(resolver))

	firstGuardian1 := core.GuardianInfo{
		PublicKey:  []byte("public key first 1"),
		PrivateKey: []byte("private key first 1"),
		State:      core.Usable,
	}
	secondGuardian1 := core.GuardianInfo{
		PublicKey:  []byte("public key second 1"),
		PrivateKey: []byte("private key second 1"),
		State:      core.Usable,
	}
	providedUserInfo1 := &core.UserInfo{
		Index:          1,
		FirstGuardian:  firstGuardian1,
		SecondGuardian: secondGuardian1,
	}
	err := resolver.marshalAndSaveEncrypted(addr1.AddressBytes(), providedUserInfo1)
	assert.Nil(t, err)
	assert.Equal(t, 1, len(localCacher))

	firstGuardian2 := core.GuardianInfo{
		PublicKey:  []byte("public key first 2"),
		PrivateKey: []byte("private key first 2"),
		State:      core.Usable,
	}
	secondGuardian2 := core.GuardianInfo{
		PublicKey:  []byte("public key second 2"),
		PrivateKey: []byte("private key second 2"),
		State:      core.Usable,
	}
	providedUserInfo2 := &core.UserInfo{
		Index:          2,
		FirstGuardian:  firstGuardian2,
		SecondGuardian: secondGuardian2,
	}

	err = resolver.marshalAndSaveEncrypted(addr2.AddressBytes(), providedUserInfo2)
	assert.Nil(t, err)
	assert.Equal(t, 2, len(localCacher))

	userInfo, err := resolver.getUserInfo(addr1.AddressBytes())
	assert.Nil(t, err)
	assert.Equal(t, providedUserInfo1.Index, userInfo.Index)
	assert.Equal(t, providedUserInfo1.FirstGuardian, userInfo.FirstGuardian)
	assert.Equal(t, providedUserInfo1.SecondGuardian, userInfo.SecondGuardian)

	userInfo, err = resolver.getUserInfo(addr2.AddressBytes())
	assert.Nil(t, err)
	assert.Equal(t, providedUserInfo2.Index, userInfo.Index)
	assert.Equal(t, providedUserInfo2.FirstGuardian, userInfo.FirstGuardian)
	assert.Equal(t, providedUserInfo2.SecondGuardian, userInfo.SecondGuardian)
}

func checkGetGuardianAddressResults(t *testing.T, args ArgServiceResolver, userAddress sdkCore.AddressHandler, expectedErr error, expectedAddress []byte, otp handlers.OTP) {
	resolver, _ := NewServiceResolver(args)
	assert.False(t, check.IfNil(resolver))
	addr, err := resolver.getGuardianAddressAndRegisterIfNewUser(userAddress, otp)
	assert.Equal(t, expectedErr, err)
	assert.Equal(t, expectedAddress, addr)
}

func checkRegisterUserResults(t *testing.T, args ArgServiceResolver, userAddress sdkCore.AddressHandler, request requests.RegistrationPayload, expectedErr error, expectedCode []byte, expectedGuardian string) {
	resolver, _ := NewServiceResolver(args)
	assert.False(t, check.IfNil(resolver))
	qrCode, guardian, err := resolver.RegisterUser(userAddress, request)
	assert.True(t, errors.Is(err, expectedErr))
	assert.Equal(t, expectedCode, qrCode)
	assert.Equal(t, expectedGuardian, guardian)
}

func checkVerifyCodeResults(t *testing.T, args ArgServiceResolver, userAddress sdkCore.AddressHandler, providedRequest requests.VerificationPayload, expectedErr error) {
	resolver, _ := NewServiceResolver(args)
	assert.False(t, check.IfNil(resolver))
	err := resolver.VerifyCode(userAddress, "userIp", providedRequest)
	assert.True(t, errors.Is(err, expectedErr))
}

func signTransactionAndCheckResults(t *testing.T, args ArgServiceResolver, userAddress sdkCore.AddressHandler, providedRequest requests.SignTransaction, expectedHash []byte, expectedErr error) {
	resolver, _ := NewServiceResolver(args)
	assert.False(t, check.IfNil(resolver))
	txHash, err := resolver.SignTransaction(userAddress, "userIp", providedRequest)
	assert.True(t, errors.Is(err, expectedErr))
	assert.Equal(t, expectedHash, txHash)
}

func signMultipleTransactionsAndCheckResults(t *testing.T, args ArgServiceResolver, userAddress sdkCore.AddressHandler, providedRequest requests.SignMultipleTransactions, expectedHashes [][]byte, expectedErr error) {
	resolver, _ := NewServiceResolver(args)
	assert.False(t, check.IfNil(resolver))
	txHashes, err := resolver.SignMultipleTransactions(userAddress, "userIp", providedRequest)
	assert.True(t, errors.Is(err, expectedErr))
	assert.Equal(t, expectedHashes, txHashes)
}<|MERGE_RESOLUTION|>--- conflicted
+++ resolved
@@ -1125,11 +1125,6 @@
 		t.Parallel()
 
 		args := createMockArgs()
-<<<<<<< HEAD
-		args.Provider = &testscommon.ProviderStub{
-			ValidateCodeCalled: func(account, guardian []byte, userIp, userCode string) error {
-				return expectedErr
-=======
 		providedUserInfoCopy := *providedUserInfo
 		args.RegisteredUsersDB = &testscommon.ShardedStorageWithIndexStub{
 			GetCalled: func(key []byte) ([]byte, error) {
@@ -1146,7 +1141,6 @@
 						return expectedErr
 					},
 				}, nil
->>>>>>> 6351b26b
 			},
 		}
 
@@ -1251,13 +1245,6 @@
 			},
 		}
 		wasCalled := false
-<<<<<<< HEAD
-		args.Provider = &testscommon.ProviderStub{
-			ValidateCodeCalled: func(account, guardian []byte, userIp, userCode string) error {
-				assert.Equal(t, providedRequest.Code, userCode)
-				wasCalled = true
-				return nil
-=======
 		args.TOTPHandler = &testscommon.TOTPHandlerStub{
 			TOTPFromBytesCalled: func(encryptedMessage []byte) (handlers.OTP, error) {
 				return &testscommon.TotpStub{
@@ -1267,7 +1254,6 @@
 						return nil
 					},
 				}, nil
->>>>>>> 6351b26b
 			},
 		}
 		userAddress, _ := sdkData.NewAddressFromBech32String(usrAddr)
@@ -1299,13 +1285,6 @@
 			},
 		}
 		wasCalled := false
-<<<<<<< HEAD
-		args.Provider = &testscommon.ProviderStub{
-			ValidateCodeCalled: func(account, guardian []byte, userIp, userCode string) error {
-				assert.Equal(t, providedRequest.Code, userCode)
-				wasCalled = true
-				return nil
-=======
 		args.TOTPHandler = &testscommon.TOTPHandlerStub{
 			TOTPFromBytesCalled: func(encryptedMessage []byte) (handlers.OTP, error) {
 				return &testscommon.TotpStub{
@@ -1315,7 +1294,6 @@
 						return nil
 					},
 				}, nil
->>>>>>> 6351b26b
 			},
 		}
 		userAddress, _ := sdkData.NewAddressFromBech32String(usrAddr)
@@ -1371,18 +1349,12 @@
 		t.Parallel()
 
 		args := createMockArgs()
-<<<<<<< HEAD
-		args.Provider = &testscommon.ProviderStub{
-			ValidateCodeCalled: func(account, guardian []byte, userIp, userCode string) error {
-				return expectedErr
-=======
 		args.PubKeyConverter = &mock.PubkeyConverterStub{
 			DecodeCalled: func(humanReadable string) ([]byte, error) {
 				return []byte(humanReadable), nil
 			},
 			EncodeCalled: func(pkBytes []byte) string {
 				return string(pkBytes)
->>>>>>> 6351b26b
 			},
 		}
 
