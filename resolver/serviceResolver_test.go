package resolver

import (
	"context"
	"encoding/hex"
	"errors"
	"strings"
	"testing"
	"time"

	"github.com/ElrondNetwork/elrond-go-core/core/check"
	"github.com/ElrondNetwork/elrond-go-core/data/api"
	"github.com/ElrondNetwork/elrond-go-core/data/mock"
	"github.com/ElrondNetwork/elrond-go-core/hashing/keccak"
	crypto "github.com/ElrondNetwork/elrond-go-crypto"
	erdgoCore "github.com/ElrondNetwork/elrond-sdk-erdgo/core"
	"github.com/ElrondNetwork/elrond-sdk-erdgo/data"
	erdMocks "github.com/ElrondNetwork/elrond-sdk-erdgo/testsCommon"
	"github.com/ElrondNetwork/multi-factor-auth-go-service/core"
	"github.com/ElrondNetwork/multi-factor-auth-go-service/core/requests"
	"github.com/ElrondNetwork/multi-factor-auth-go-service/testscommon"
	"github.com/stretchr/testify/assert"
)

func createMockArgs() ArgServiceResolver {
	return ArgServiceResolver{
		Provider: &testscommon.ProviderStub{},
		Proxy:    &erdMocks.ProxyStub{},

		KeysGenerator: &testscommon.KeysGeneratorStub{
			GenerateKeysCalled: func(index uint32) ([]crypto.PrivateKey, error) {
				return []crypto.PrivateKey{
					&erdMocks.PrivateKeyStub{
						ToByteArrayCalled: func() ([]byte, error) {
							return providedUserInfo.FirstGuardian.PublicKey, nil
						},
						GeneratePublicCalled: func() crypto.PublicKey {
							return &erdMocks.PublicKeyStub{
								ToByteArrayCalled: func() ([]byte, error) {
									return providedUserInfo.FirstGuardian.PublicKey, nil
								},
							}
						},
					},
					&erdMocks.PrivateKeyStub{
						ToByteArrayCalled: func() ([]byte, error) {
							return providedUserInfo.SecondGuardian.PrivateKey, nil
						},
						GeneratePublicCalled: func() crypto.PublicKey {
							return &erdMocks.PublicKeyStub{
								ToByteArrayCalled: func() ([]byte, error) {
									return providedUserInfo.SecondGuardian.PrivateKey, nil
								},
							}
						},
					},
				}, nil
			},
		},
		PubKeyConverter: &mock.PubkeyConverterStub{},
		RegisteredUsersDB: &testscommon.ShardedStorageWithIndexStub{
			HasCalled: func(key []byte) error {
				return errors.New("missing key")
			},
		},
		Marshaller:        &erdMocks.MarshalizerMock{},
		TxHasher:          keccak.NewKeccak(),
		SignatureVerifier: &testscommon.SignatureVerifierStub{},
		GuardedTxBuilder:  &testscommon.GuardedTxBuilderStub{},
		RequestTime:       time.Second,
	}
}

var (
	expectedErr      = errors.New("expected err")
	providedUserInfo = &core.UserInfo{
		Index: 7,
		FirstGuardian: core.GuardianInfo{
			PublicKey:  []byte("first public"),
			PrivateKey: []byte("first private"),
			State:      core.Usable,
		},
		SecondGuardian: core.GuardianInfo{
			PublicKey:  []byte("second public"),
			PrivateKey: []byte("second private"),
			State:      core.Usable,
		},
	}
)

const usrAddr = "erd1qyu5wthldzr8wx5c9ucg8kjagg0jfs53s8nr3zpz3hypefsdd8ssycr6th"

func TestNewServiceResolver(t *testing.T) {
	t.Parallel()

	t.Run("nil Proxy should error", func(t *testing.T) {
		t.Parallel()

		args := createMockArgs()
		args.Proxy = nil
		resolver, err := NewServiceResolver(args)
		assert.Equal(t, ErrNilProxy, err)
		assert.True(t, check.IfNil(resolver))
	})
	t.Run("nil KeysGenerator should error", func(t *testing.T) {
		t.Parallel()

		args := createMockArgs()
		args.KeysGenerator = nil
		resolver, err := NewServiceResolver(args)
		assert.Equal(t, ErrNilKeysGenerator, err)
		assert.True(t, check.IfNil(resolver))
	})
	t.Run("nil PubKeyConverter should error", func(t *testing.T) {
		t.Parallel()

		args := createMockArgs()
		args.PubKeyConverter = nil
		resolver, err := NewServiceResolver(args)
		assert.Equal(t, ErrNilPubKeyConverter, err)
		assert.True(t, check.IfNil(resolver))
	})
	t.Run("nil RegisteredUsersDB should error", func(t *testing.T) {
		t.Parallel()

		args := createMockArgs()
		args.RegisteredUsersDB = nil
		resolver, err := NewServiceResolver(args)
		assert.True(t, errors.Is(err, ErrNilDB))
		assert.True(t, check.IfNil(resolver))
	})
	t.Run("nil provider should error", func(t *testing.T) {
		t.Parallel()

		args := createMockArgs()
		args.Provider = nil
		resolver, err := NewServiceResolver(args)
		assert.Equal(t, ErrNilProvider, err)
		assert.True(t, check.IfNil(resolver))
	})
	t.Run("nil Marshaller should error", func(t *testing.T) {
		t.Parallel()

		args := createMockArgs()
		args.Marshaller = nil
		resolver, err := NewServiceResolver(args)
		assert.Equal(t, ErrNilMarshaller, err)
		assert.True(t, check.IfNil(resolver))
	})
	t.Run("nil TxHasher should error", func(t *testing.T) {
		t.Parallel()

		args := createMockArgs(usrAddr)
		args.TxHasher = nil
		resolver, err := NewServiceResolver(args)
		assert.Equal(t, ErrNilHasher, err)
		assert.True(t, check.IfNil(resolver))
	})
	t.Run("nil SignatureVerifier should error", func(t *testing.T) {
		t.Parallel()

		args := createMockArgs()
		args.SignatureVerifier = nil
		resolver, err := NewServiceResolver(args)
		assert.Equal(t, ErrNilSignatureVerifier, err)
		assert.True(t, check.IfNil(resolver))
	})
	t.Run("nil GuardedTxBuilder should error", func(t *testing.T) {
		t.Parallel()

		args := createMockArgs()
		args.GuardedTxBuilder = nil
		resolver, err := NewServiceResolver(args)
		assert.Equal(t, ErrNilGuardedTxBuilder, err)
		assert.True(t, check.IfNil(resolver))
	})
	t.Run("invalid request time should error", func(t *testing.T) {
		t.Parallel()

		args := createMockArgs()
		args.RequestTime = minRequestTime - time.Nanosecond
		resolver, err := NewServiceResolver(args)
		assert.True(t, errors.Is(err, ErrInvalidValue))
		assert.True(t, strings.Contains(err.Error(), "RequestTime"))
		assert.True(t, check.IfNil(resolver))
	})
	t.Run("should work", func(t *testing.T) {
		t.Parallel()

		resolver, err := NewServiceResolver(createMockArgs())
		assert.Nil(t, err)
		assert.False(t, check.IfNil(resolver))
	})
}

func TestServiceResolver_GetGuardianAddress(t *testing.T) {
	t.Parallel()

	// First time registering
	t.Run("first time registering, but allocate index", func(t *testing.T) {
		t.Parallel()

		args := createMockArgs(usrAddr)
		args.RegisteredUsersDB = &testscommon.ShardedStorageWithIndexStub{
			AllocateIndexCalled: func(address []byte) (uint32, error) {
				return 0, expectedErr
			},
			HasCalled: func(key []byte) error {
				return expectedErr
			},
		}
		userAddress, _ := data.NewAddressFromBech32String(usrAddr)
		checkGetGuardianAddressResults(t, args, userAddress, expectedErr, emptyAddress)
	})
	t.Run("first time registering, but keys generator fails", func(t *testing.T) {
		t.Parallel()

		args := createMockArgs()
		args.KeysGenerator = &testscommon.KeysGeneratorStub{
			GenerateKeysCalled: func(index uint32) ([]crypto.PrivateKey, error) {
				return nil, expectedErr
			},
		}
		userAddress, _ := data.NewAddressFromBech32String(usrAddr)
		checkGetGuardianAddressResults(t, args, userAddress, expectedErr, emptyAddress)
	})
	t.Run("first time registering, but getGuardianInfoForKey fails on ToByteArray for first private key", func(t *testing.T) {
		t.Parallel()

		args := createMockArgs()
		args.KeysGenerator = &testscommon.KeysGeneratorStub{
			GenerateKeysCalled: func(index uint32) ([]crypto.PrivateKey, error) {
				return []crypto.PrivateKey{
					&erdMocks.PrivateKeyStub{
						ToByteArrayCalled: func() ([]byte, error) {
							return nil, expectedErr
						},
					},
					&erdMocks.PrivateKeyStub{},
				}, nil
			},
		}
		userAddress, _ := data.NewAddressFromBech32String(usrAddr)
		checkGetGuardianAddressResults(t, args, userAddress, expectedErr, emptyAddress)
	})
	t.Run("first time registering, but getGuardianInfoForKey fails on ToByteArray for first public key", func(t *testing.T) {
		t.Parallel()

		args := createMockArgs()
		args.KeysGenerator = &testscommon.KeysGeneratorStub{
			GenerateKeysCalled: func(index uint32) ([]crypto.PrivateKey, error) {
				return []crypto.PrivateKey{
					&erdMocks.PrivateKeyStub{
						GeneratePublicCalled: func() crypto.PublicKey {
							return &erdMocks.PublicKeyStub{
								ToByteArrayCalled: func() ([]byte, error) {
									return nil, expectedErr
								},
							}
						},
					},
					&erdMocks.PrivateKeyStub{},
				}, nil
			},
		}
		userAddress, _ := data.NewAddressFromBech32String(usrAddr)
		checkGetGuardianAddressResults(t, args, userAddress, expectedErr, emptyAddress)
	})
	t.Run("first time registering, but getGuardianInfoForKey fails on ToByteArray for second private key", func(t *testing.T) {
		t.Parallel()

		args := createMockArgs()
		args.KeysGenerator = &testscommon.KeysGeneratorStub{
			GenerateKeysCalled: func(index uint32) ([]crypto.PrivateKey, error) {
				return []crypto.PrivateKey{
					&erdMocks.PrivateKeyStub{},
					&erdMocks.PrivateKeyStub{
						ToByteArrayCalled: func() ([]byte, error) {
							return nil, expectedErr
						},
					},
				}, nil
			},
		}
		userAddress, _ := data.NewAddressFromBech32String(usrAddr)
		checkGetGuardianAddressResults(t, args, userAddress, expectedErr, emptyAddress)
	})
	t.Run("first time registering, but getGuardianInfoForKey fails on ToByteArray for second public key", func(t *testing.T) {
		t.Parallel()

		args := createMockArgs()
		args.KeysGenerator = &testscommon.KeysGeneratorStub{
			GenerateKeysCalled: func(index uint32) ([]crypto.PrivateKey, error) {
				return []crypto.PrivateKey{
					&erdMocks.PrivateKeyStub{},
					&erdMocks.PrivateKeyStub{
						GeneratePublicCalled: func() crypto.PublicKey {
							return &erdMocks.PublicKeyStub{
								ToByteArrayCalled: func() ([]byte, error) {
									return nil, expectedErr
								},
							}
						},
					},
				}, nil
			},
		}
		userAddress, _ := data.NewAddressFromBech32String(usrAddr)
		checkGetGuardianAddressResults(t, args, userAddress, expectedErr, emptyAddress)
	})
	t.Run("first time registering, but computeDataAndSave fails on Marshal", func(t *testing.T) {
		t.Parallel()

		args := createMockArgs()
		args.KeysGenerator = &testscommon.KeysGeneratorStub{
			GenerateKeysCalled: func(index uint32) ([]crypto.PrivateKey, error) {
				return []crypto.PrivateKey{
					&erdMocks.PrivateKeyStub{},
					&erdMocks.PrivateKeyStub{},
				}, nil
			},
		}
		args.Marshaller = &erdMocks.MarshalizerStub{
			MarshalCalled: func(obj interface{}) ([]byte, error) {
				return nil, expectedErr
			},
		}
		userAddress, _ := data.NewAddressFromBech32String(usrAddr)
		checkGetGuardianAddressResults(t, args, userAddress, expectedErr, emptyAddress)
	})
	t.Run("first time registering, but computeDataAndSave fails while saving to db", func(t *testing.T) {
		t.Parallel()

		args := createMockArgs()
		args.KeysGenerator = &testscommon.KeysGeneratorStub{
			GenerateKeysCalled: func(index uint32) ([]crypto.PrivateKey, error) {
				return []crypto.PrivateKey{
					&erdMocks.PrivateKeyStub{},
					&erdMocks.PrivateKeyStub{},
				}, nil
			},
		}
		args.RegisteredUsersDB = &testscommon.ShardedStorageWithIndexStub{
			HasCalled: func(key []byte) error {
				return errors.New("missing key")
			},
			PutCalled: func(key, data []byte) error {
				return expectedErr
			},
		}
		userAddress, _ := data.NewAddressFromBech32String(usrAddr)
		checkGetGuardianAddressResults(t, args, userAddress, expectedErr, emptyAddress)
	})
	t.Run("first time registering should work", func(t *testing.T) {
		t.Parallel()

		providedAddress := "provided address"
		args := createMockArgs()
		args.KeysGenerator = &testscommon.KeysGeneratorStub{
			GenerateKeysCalled: func(index uint32) ([]crypto.PrivateKey, error) {
				return []crypto.PrivateKey{
					&erdMocks.PrivateKeyStub{},
					&erdMocks.PrivateKeyStub{},
				}, nil
			},
		}
		args.PubKeyConverter = &mock.PubkeyConverterStub{
			EncodeCalled: func(pkBytes []byte) string {
				return providedAddress
			},
		}

		userAddress, _ := data.NewAddressFromBech32String(usrAddr)
		checkGetGuardianAddressResults(t, args, userAddress, nil, providedAddress)
	})

	// Second time registering
	t.Run("second time registering, get from db returns error", func(t *testing.T) {
		t.Parallel()

		args := createMockArgs()
		args.RegisteredUsersDB = &testscommon.ShardedStorageWithIndexStub{
			GetCalled: func(key []byte) ([]byte, error) {
				return nil, expectedErr
			},
		}
		userAddress, _ := data.NewAddressFromBech32String(usrAddr)
		checkGetGuardianAddressResults(t, args, userAddress, expectedErr, emptyAddress)
	})
	t.Run("second time registering, Unmarshal returns error", func(t *testing.T) {
		t.Parallel()

		args := createMockArgs()
		args.RegisteredUsersDB = &testscommon.ShardedStorageWithIndexStub{}
		args.Marshaller = &erdMocks.MarshalizerStub{
			UnmarshalCalled: func(obj interface{}, buff []byte) error {
				return expectedErr
			},
		}
		userAddress, _ := data.NewAddressFromBech32String(usrAddr)
		checkGetGuardianAddressResults(t, args, userAddress, expectedErr, emptyAddress)
	})
	t.Run("second time registering, Unmarshal returns error", func(t *testing.T) {
		t.Parallel()

		args := createMockArgs()
		args.RegisteredUsersDB = &testscommon.ShardedStorageWithIndexStub{}
		args.Marshaller = &erdMocks.MarshalizerStub{
			UnmarshalCalled: func(obj interface{}, buff []byte) error {
				return expectedErr
			},
		}
		userAddress, _ := data.NewAddressFromBech32String(usrAddr)
		checkGetGuardianAddressResults(t, args, userAddress, expectedErr, emptyAddress)
	})
	t.Run("second time registering, first not usable yet should work", func(t *testing.T) {
		t.Parallel()

		providedUserInfoCopy := *providedUserInfo
		providedUserInfoCopy.FirstGuardian.State = core.NotUsableYet
		args := createMockArgs()
		args.Marshaller = &erdMocks.MarshalizerMock{}
		providedUserInfoBuff, _ := args.Marshaller.Marshal(providedUserInfoCopy)
		args.RegisteredUsersDB = &testscommon.ShardedStorageWithIndexStub{
			GetCalled: func(key []byte) ([]byte, error) {
				return providedUserInfoBuff, nil
			},
		}
		args.PubKeyConverter = &mock.PubkeyConverterStub{
			EncodeCalled: func(pkBytes []byte) string {
				assert.Equal(t, providedUserInfoCopy.FirstGuardian.PublicKey, pkBytes)
				return string(pkBytes)
			},
		}

		userAddress, _ := data.NewAddressFromBech32String(usrAddr)
		checkGetGuardianAddressResults(t, args, userAddress, nil, string(providedUserInfoCopy.FirstGuardian.PublicKey))
	})
	t.Run("second time registering, first usable but second not yet should work", func(t *testing.T) {
		t.Parallel()

		providedUserInfoCopy := *providedUserInfo
		providedUserInfoCopy.SecondGuardian.State = core.NotUsableYet
		args := createMockArgs()
		args.Marshaller = &erdMocks.MarshalizerMock{}
		providedUserInfoBuff, _ := args.Marshaller.Marshal(providedUserInfoCopy)
		args.RegisteredUsersDB = &testscommon.ShardedStorageWithIndexStub{
			GetCalled: func(key []byte) ([]byte, error) {
				return providedUserInfoBuff, nil
			},
		}
		args.PubKeyConverter = &mock.PubkeyConverterStub{
			EncodeCalled: func(pkBytes []byte) string {
				assert.Equal(t, providedUserInfoCopy.SecondGuardian.PublicKey, pkBytes)
				return string(pkBytes)
			},
		}

		userAddress, _ := data.NewAddressFromBech32String(usrAddr)
		checkGetGuardianAddressResults(t, args, userAddress, nil, string(providedUserInfoCopy.SecondGuardian.PublicKey))
	})
	t.Run("second time registering, both usable but proxy returns error", func(t *testing.T) {
		t.Parallel()

		args := createMockArgs()
		args.Marshaller = &erdMocks.MarshalizerMock{}
		providedUserInfoBuff, _ := args.Marshaller.Marshal(providedUserInfo)
		args.RegisteredUsersDB = &testscommon.ShardedStorageWithIndexStub{
			GetCalled: func(key []byte) ([]byte, error) {
				return providedUserInfoBuff, nil
			},
		}
		args.Proxy = &erdMocks.ProxyStub{
			GetGuardianDataCalled: func(ctx context.Context, address erdgoCore.AddressHandler) (*api.GuardianData, error) {
				return nil, expectedErr
			},
		}

		userAddress, _ := data.NewAddressFromBech32String(usrAddr)
		checkGetGuardianAddressResults(t, args, userAddress, expectedErr, emptyAddress)
	})
	t.Run("second time registering, both missing from chain should return first", func(t *testing.T) {
		t.Parallel()

		args := createMockArgs()
		args.Marshaller = &erdMocks.MarshalizerMock{}
		providedUserInfoBuff, _ := args.Marshaller.Marshal(providedUserInfo)
		args.RegisteredUsersDB = &testscommon.ShardedStorageWithIndexStub{
			GetCalled: func(key []byte) ([]byte, error) {
				return providedUserInfoBuff, nil
			},
			PutCalled: func(key, data []byte) error {
				userInfoCopy := *providedUserInfo
				userInfoCopy.FirstGuardian.State = core.NotUsableYet
				userInfoCopy.SecondGuardian.State = core.NotUsableYet
				buff, _ := args.Marshaller.Marshal(&userInfoCopy)
				assert.Equal(t, string(buff), string(data))
				return nil
			},
		}
		args.Proxy = &erdMocks.ProxyStub{
			GetGuardianDataCalled: func(ctx context.Context, address erdgoCore.AddressHandler) (*api.GuardianData, error) {
				return &api.GuardianData{}, nil
			},
		}
		args.PubKeyConverter = &mock.PubkeyConverterStub{
			EncodeCalled: func(pkBytes []byte) string {
				return string(pkBytes)
			},
		}

		userAddress, _ := data.NewAddressFromBech32String(usrAddr)
		checkGetGuardianAddressResults(t, args, userAddress, nil, string(providedUserInfo.FirstGuardian.PublicKey))
	})
	t.Run("second time registering, both missing(nil data from proxy) from chain should return first", func(t *testing.T) {
		t.Parallel()

		args := createMockArgs()
		args.Marshaller = &erdMocks.MarshalizerMock{}
		providedUserInfoBuff, _ := args.Marshaller.Marshal(providedUserInfo)
		args.RegisteredUsersDB = &testscommon.ShardedStorageWithIndexStub{
			HasCalled: func(key []byte) error {
				return nil
			},
			GetCalled: func(key []byte) ([]byte, error) {
				return providedUserInfoBuff, nil
			},
			PutCalled: func(key, data []byte) error {
				userInfoCopy := *providedUserInfo
				userInfoCopy.FirstGuardian.State = core.NotUsableYet
				userInfoCopy.SecondGuardian.State = core.NotUsableYet
				buff, _ := args.Marshaller.Marshal(&userInfoCopy)
				assert.Equal(t, string(buff), string(data))
				return nil
			},
		}
		args.Proxy = &erdMocks.ProxyStub{
			GetGuardianDataCalled: func(ctx context.Context, address erdgoCore.AddressHandler) (*api.GuardianData, error) {
				return nil, nil
			},
		}
		args.PubKeyConverter = &mock.PubkeyConverterStub{
			EncodeCalled: func(pkBytes []byte) string {
				return string(pkBytes)
			},
		}

		userAddress, _ := data.NewAddressFromBech32String(usrAddr)
		checkGetGuardianAddressResults(t, args, userAddress, nil, string(providedUserInfo.FirstGuardian.PublicKey))
	})
	t.Run("second time registering, both on chain and first pending should return first", func(t *testing.T) {
		t.Parallel()

		args := createMockArgs()
		args.Marshaller = &erdMocks.MarshalizerMock{}
		providedUserInfoBuff, _ := args.Marshaller.Marshal(providedUserInfo)
		args.RegisteredUsersDB = &testscommon.ShardedStorageWithIndexStub{
			GetCalled: func(key []byte) ([]byte, error) {
				return providedUserInfoBuff, nil
			},
			PutCalled: func(key, data []byte) error {
				userInfoCopy := *providedUserInfo
				userInfoCopy.FirstGuardian.State = core.NotUsableYet
				buff, _ := args.Marshaller.Marshal(&userInfoCopy)
				assert.Equal(t, string(buff), string(data))
				return nil
			},
		}
		args.Proxy = &erdMocks.ProxyStub{
			GetGuardianDataCalled: func(ctx context.Context, address erdgoCore.AddressHandler) (*api.GuardianData, error) {
				return &api.GuardianData{
					ActiveGuardian: &api.Guardian{
						Address: string(providedUserInfo.SecondGuardian.PublicKey),
					},
					PendingGuardian: &api.Guardian{
						Address: string(providedUserInfo.FirstGuardian.PublicKey),
					},
				}, nil
			},
		}
		args.PubKeyConverter = &mock.PubkeyConverterStub{
			EncodeCalled: func(pkBytes []byte) string {
				return string(pkBytes)
			},
		}

		userAddress, _ := data.NewAddressFromBech32String(usrAddr)
		checkGetGuardianAddressResults(t, args, userAddress, nil, string(providedUserInfo.FirstGuardian.PublicKey))
	})
	t.Run("second time registering, both on chain and first active should return second", func(t *testing.T) {
		t.Parallel()

		args := createMockArgs()
		args.Marshaller = &erdMocks.MarshalizerMock{}
		providedUserInfoBuff, _ := args.Marshaller.Marshal(providedUserInfo)
		args.RegisteredUsersDB = &testscommon.ShardedStorageWithIndexStub{
			GetCalled: func(key []byte) ([]byte, error) {
				return providedUserInfoBuff, nil
			},
			PutCalled: func(key, data []byte) error {
				userInfoCopy := *providedUserInfo
				userInfoCopy.SecondGuardian.State = core.NotUsableYet
				buff, _ := args.Marshaller.Marshal(&userInfoCopy)
				assert.Equal(t, string(buff), string(data))
				return nil
			},
		}
		args.Proxy = &erdMocks.ProxyStub{
			GetGuardianDataCalled: func(ctx context.Context, address erdgoCore.AddressHandler) (*api.GuardianData, error) {
				return &api.GuardianData{
					ActiveGuardian: &api.Guardian{
						Address: string(providedUserInfo.FirstGuardian.PublicKey),
					},
					PendingGuardian: &api.Guardian{
						Address: string(providedUserInfo.SecondGuardian.PublicKey),
					},
				}, nil
			},
		}
		args.PubKeyConverter = &mock.PubkeyConverterStub{
			EncodeCalled: func(pkBytes []byte) string {
				return string(pkBytes)
			},
		}

		userAddress, _ := data.NewAddressFromBech32String(usrAddr)
		checkGetGuardianAddressResults(t, args, userAddress, nil, string(providedUserInfo.SecondGuardian.PublicKey))
	})
	t.Run("second time registering, only first on chain should return second", func(t *testing.T) {
		t.Parallel()

		args := createMockArgs()
		args.Marshaller = &erdMocks.MarshalizerMock{}
		providedUserInfoBuff, _ := args.Marshaller.Marshal(providedUserInfo)
		args.RegisteredUsersDB = &testscommon.ShardedStorageWithIndexStub{
			GetCalled: func(key []byte) ([]byte, error) {
				return providedUserInfoBuff, nil
			},
			PutCalled: func(key, data []byte) error {
				userInfoCopy := *providedUserInfo
				userInfoCopy.SecondGuardian.State = core.NotUsableYet
				buff, _ := args.Marshaller.Marshal(&userInfoCopy)
				assert.Equal(t, string(buff), string(data))
				return nil
			},
		}
		args.Proxy = &erdMocks.ProxyStub{
			GetGuardianDataCalled: func(ctx context.Context, address erdgoCore.AddressHandler) (*api.GuardianData, error) {
				return &api.GuardianData{
					ActiveGuardian: &api.Guardian{
						Address: string(providedUserInfo.FirstGuardian.PublicKey),
					},
					PendingGuardian: &api.Guardian{},
				}, nil
			},
		}
		args.PubKeyConverter = &mock.PubkeyConverterStub{
			EncodeCalled: func(pkBytes []byte) string {
				return string(pkBytes)
			},
		}

		userAddress, _ := data.NewAddressFromBech32String(usrAddr)
		checkGetGuardianAddressResults(t, args, userAddress, nil, string(providedUserInfo.SecondGuardian.PublicKey))
	})
	t.Run("second time registering, only second on chain should return first", func(t *testing.T) {
		t.Parallel()

		args := createMockArgs()
		args.Marshaller = &erdMocks.MarshalizerMock{}
		providedUserInfoBuff, _ := args.Marshaller.Marshal(providedUserInfo)
		args.RegisteredUsersDB = &testscommon.ShardedStorageWithIndexStub{
			GetCalled: func(key []byte) ([]byte, error) {
				return providedUserInfoBuff, nil
			},
			PutCalled: func(key, data []byte) error {
				userInfoCopy := *providedUserInfo
				userInfoCopy.FirstGuardian.State = core.NotUsableYet
				buff, _ := args.Marshaller.Marshal(&userInfoCopy)
				assert.Equal(t, string(buff), string(data))
				return nil
			},
		}
		args.Proxy = &erdMocks.ProxyStub{
			GetGuardianDataCalled: func(ctx context.Context, address erdgoCore.AddressHandler) (*api.GuardianData, error) {
				return &api.GuardianData{
					ActiveGuardian: &api.Guardian{
						Address: string(providedUserInfo.SecondGuardian.PublicKey),
					},
					PendingGuardian: &api.Guardian{},
				}, nil
			},
		}
		args.PubKeyConverter = &mock.PubkeyConverterStub{
			EncodeCalled: func(pkBytes []byte) string {
				return string(pkBytes)
			},
		}

		userAddress, _ := data.NewAddressFromBech32String(usrAddr)
		checkGetGuardianAddressResults(t, args, userAddress, nil, string(providedUserInfo.FirstGuardian.PublicKey))
	})
	t.Run("second time registering, final put returns error", func(t *testing.T) {
		t.Parallel()

		args := createMockArgs()
		args.Marshaller = &erdMocks.MarshalizerMock{}
		providedUserInfoBuff, _ := args.Marshaller.Marshal(providedUserInfo)
		args.RegisteredUsersDB = &testscommon.ShardedStorageWithIndexStub{
			GetCalled: func(key []byte) ([]byte, error) {
				return providedUserInfoBuff, nil
			},
			PutCalled: func(key, data []byte) error {
				return expectedErr
			},
		}
		args.Proxy = &erdMocks.ProxyStub{
			GetGuardianDataCalled: func(ctx context.Context, address erdgoCore.AddressHandler) (*api.GuardianData, error) {
				return &api.GuardianData{
					ActiveGuardian:  &api.Guardian{},
					PendingGuardian: &api.Guardian{},
				}, nil
			},
		}
		args.PubKeyConverter = &mock.PubkeyConverterStub{
			EncodeCalled: func(pkBytes []byte) string {
				return string(pkBytes)
			},
		}

		userAddress, _ := data.NewAddressFromBech32String(usrAddr)
		checkGetGuardianAddressResults(t, args, userAddress, expectedErr, emptyAddress)

	})
}

func TestServiceResolver_RegisterUser(t *testing.T) {
	t.Parallel()

<<<<<<< HEAD
	userAddress, _ := data.NewAddressFromBech32String(usrAddr)
=======
	addr, err := data.NewAddressFromBech32String(usrAddr)
	assert.Nil(t, err)
	t.Run("validate credentials fails - verify error", func(t *testing.T) {
		t.Parallel()

		args := createMockArgs(usrAddr)
		args.CredentialsHandler = &testscommon.CredentialsHandlerStub{
			VerifyCalled: func(credentials string) error {
				return expectedErr
			},
		}
		checkRegisterUserResults(t, args, requests.RegistrationPayload{}, expectedErr, nil, emptyAddress)
	})
	t.Run("validate credentials fails - get account address error", func(t *testing.T) {
		t.Parallel()

		args := createMockArgs(usrAddr)
		args.CredentialsHandler = &testscommon.CredentialsHandlerStub{
			GetAccountAddressCalled: func(credentials string) (erdgoCore.AddressHandler, error) {
				return nil, expectedErr
			},
		}
		checkRegisterUserResults(t, args, requests.RegistrationPayload{}, expectedErr, nil, emptyAddress)
	})
	t.Run("validate credentials fails - get account error", func(t *testing.T) {
		t.Parallel()

		args := createMockArgs(usrAddr)
		args.Proxy = &erdMocks.ProxyStub{
			GetAccountCalled: func(address erdgoCore.AddressHandler) (*data.Account, error) {
				return nil, expectedErr
			},
		}
		checkRegisterUserResults(t, args, requests.RegistrationPayload{}, expectedErr, nil, emptyAddress)
	})
>>>>>>> 0c79938c
	t.Run("should return first guardian if none registered", func(t *testing.T) {
		t.Parallel()

		expectedQR := []byte("expected qr")
		providedUserInfoCopy := *providedUserInfo
		args := createMockArgs()
		args.Marshaller = &erdMocks.MarshalizerMock{}
		args.RegisteredUsersDB = &testscommon.ShardedStorageWithIndexStub{
			HasCalled: func(key []byte) error {
				return expectedErr
			},
		}
		args.Provider = &testscommon.ProviderStub{
			RegisterUserCalled: func(account, tag, guardian string) ([]byte, error) {
				assert.Equal(t, addr.AddressAsBech32String(), account)
				assert.Equal(t, addr.Pretty(), tag)
				return expectedQR, nil
			},
		}
		args.PubKeyConverter = &mock.PubkeyConverterStub{
			EncodeCalled: func(pkBytes []byte) string {
				return string(pkBytes)
			},
		}

		checkRegisterUserResults(t, args, userAddress, nil, expectedQR, string(providedUserInfoCopy.FirstGuardian.PublicKey))
	})
	t.Run("should return first guardian if first is registered but not usable", func(t *testing.T) {
		t.Parallel()

		expectedQR := []byte("expected qr")
		args := createMockArgs()
		providedUserInfoCopy := *providedUserInfo
		providedUserInfoCopy.FirstGuardian.State = core.NotUsableYet
		args.Marshaller = &erdMocks.MarshalizerMock{}
		providedUserInfoBuff, _ := args.Marshaller.Marshal(providedUserInfoCopy)
		args.RegisteredUsersDB = &testscommon.ShardedStorageWithIndexStub{
			HasCalled: func(key []byte) error {
				return expectedErr
			},
			GetCalled: func(key []byte) ([]byte, error) {
				return providedUserInfoBuff, nil
			},
		}
		args.Provider = &testscommon.ProviderStub{
			RegisterUserCalled: func(account, tag, guardian string) ([]byte, error) {
				assert.Equal(t, addr.AddressAsBech32String(), account)
				assert.Equal(t, addr.Pretty(), tag)
				return expectedQR, nil
			},
		}
		args.PubKeyConverter = &mock.PubkeyConverterStub{
			EncodeCalled: func(pkBytes []byte) string {
				return string(pkBytes)
			},
		}
		checkRegisterUserResults(t, args, userAddress, nil, expectedQR, string(providedUserInfoCopy.FirstGuardian.PublicKey))
	})
	t.Run("should work for first guardian and real address", func(t *testing.T) {
		t.Parallel()

		providedUserInfoCopy := *providedUserInfo
		providedUserInfoCopy.FirstGuardian.State = core.NotUsableYet
		args := createMockArgs()
		args.Marshaller = &erdMocks.MarshalizerMock{}
		providedUserInfoBuff, _ := args.Marshaller.Marshal(providedUserInfoCopy)
		args.RegisteredUsersDB = &testscommon.ShardedStorageWithIndexStub{
			GetCalled: func(key []byte) ([]byte, error) {
				return providedUserInfoBuff, nil
			},
		}
		args.PubKeyConverter = &mock.PubkeyConverterStub{
			EncodeCalled: func(pkBytes []byte) string {
				return string(pkBytes)
			},
		}
<<<<<<< HEAD
=======
		args.CredentialsHandler = &testscommon.CredentialsHandlerStub{
			GetAccountAddressCalled: func(credentials string) (erdgoCore.AddressHandler, error) {
				return addr, nil
			},
		}
		req := requests.RegistrationPayload{}
>>>>>>> 0c79938c
		expectedQR := []byte("expected qr")
		args.Provider = &testscommon.ProviderStub{
			RegisterUserCalled: func(account, tag, guardian string) ([]byte, error) {
				assert.Equal(t, addr.AddressAsBech32String(), account)
				assert.Equal(t, addr.Pretty(), tag)
				return expectedQR, nil
			},
		}
		checkRegisterUserResults(t, args, userAddress, nil, expectedQR, string(providedUserInfoCopy.FirstGuardian.PublicKey))
	})
	t.Run("getGuardianAddress returns error", func(t *testing.T) {
		t.Parallel()

<<<<<<< HEAD
		providedUserInfoCopy := *providedUserInfo
		args := createMockArgs()
		args.Marshaller = &erdMocks.MarshalizerMock{}
		providedUserInfoBuff, _ := args.Marshaller.Marshal(providedUserInfoCopy)
=======
		args := createMockArgs(usrAddr)
>>>>>>> 0c79938c
		args.RegisteredUsersDB = &testscommon.ShardedStorageWithIndexStub{
			HasCalled: func(key []byte) error {
				return expectedErr
			},
		}
		args.KeysGenerator = &testscommon.KeysGeneratorStub{
			GenerateKeysCalled: func(index uint32) ([]crypto.PrivateKey, error) {
				return nil, expectedErr
			},
		}
<<<<<<< HEAD
=======

		req := requests.RegistrationPayload{}
>>>>>>> 0c79938c
		expectedQR := []byte("expected qr")
		args.Provider = &testscommon.ProviderStub{
			RegisterUserCalled: func(account, tag, guardian string) ([]byte, error) {
				assert.Equal(t, addr.AddressAsBech32String(), account)
				assert.Equal(t, addr.Pretty(), tag)
				return expectedQR, nil
			},
		}

<<<<<<< HEAD
		checkRegisterUserResults(t, args, userAddress, nil, expectedQR, string(providedUserInfoCopy.FirstGuardian.PublicKey))
=======
		checkRegisterUserResults(t, args, req, expectedErr, nil, emptyAddress)
	})
	t.Run("RegisterUser returns error", func(t *testing.T) {
		t.Parallel()

		args := createMockArgs(usrAddr)
		providedUserInfoCopy := *providedUserInfo
		providedUserInfoCopy.SecondGuardian.State = core.NotUsableYet
		args.Marshaller = &erdMocks.MarshalizerMock{}
		providedUserInfoBuff, _ := args.Marshaller.Marshal(providedUserInfoCopy)
		args.RegisteredUsersDB = &testscommon.ShardedStorageWithIndexStub{
			GetCalled: func(key []byte) ([]byte, error) {
				return providedUserInfoBuff, nil
			},
		}
		req := requests.RegistrationPayload{}
		args.Provider = &testscommon.ProviderStub{
			RegisterUserCalled: func(account, tag, guardian string) ([]byte, error) {
				assert.Equal(t, addr.AddressAsBech32String(), account)
				assert.Equal(t, addr.Pretty(), tag)
				return nil, expectedErr
			},
		}

		checkRegisterUserResults(t, args, req, expectedErr, nil, emptyAddress)
>>>>>>> 0c79938c
	})
	t.Run("should work for second guardian and tag provided", func(t *testing.T) {
		t.Parallel()

		providedTag := "tag"
		providedUserInfoCopy := *providedUserInfo
		providedUserInfoCopy.SecondGuardian.State = core.NotUsableYet
		args := createMockArgs()
		args.Marshaller = &erdMocks.MarshalizerMock{}
		providedUserInfoBuff, _ := args.Marshaller.Marshal(providedUserInfoCopy)
		args.RegisteredUsersDB = &testscommon.ShardedStorageWithIndexStub{
			GetCalled: func(key []byte) ([]byte, error) {
				return providedUserInfoBuff, nil
			},
		}
		args.PubKeyConverter = &mock.PubkeyConverterStub{
			EncodeCalled: func(pkBytes []byte) string {
				return string(pkBytes)
			},
		}
<<<<<<< HEAD
=======
		req := requests.RegistrationPayload{
			Tag: providedTag,
		}
>>>>>>> 0c79938c
		expectedQR := []byte("expected qr")
		args.Provider = &testscommon.ProviderStub{
			RegisterUserCalled: func(account, tag, guardian string) ([]byte, error) {
				assert.Equal(t, providedTag, tag)
				assert.NotEqual(t, account, tag)
				return expectedQR, nil
			},
		}
		checkRegisterUserResults(t, args, userAddress, nil, expectedQR, string(providedUserInfoCopy.SecondGuardian.PublicKey))
	})
}

func TestServiceResolver_VerifyCode(t *testing.T) {
	t.Parallel()

	providedRequest := requests.VerificationPayload{
		Code: "secret code",
	}
	userAddress, _ := data.NewAddressFromBech32String(usrAddr)
	t.Run("verify code and update otp returns error", func(t *testing.T) {
		t.Parallel()

		args := createMockArgs()
		args.Provider = &testscommon.ProviderStub{
			ValidateCodeCalled: func(account, guardian, userCode string) error {
				return expectedErr
			},
		}
		checkVerifyCodeResults(t, args, userAddress, providedRequest, expectedErr)
	})
	t.Run("decode returns error", func(t *testing.T) {
		t.Parallel()

		args := createMockArgs()
		args.PubKeyConverter = &mock.PubkeyConverterStub{
			DecodeCalled: func(humanReadable string) ([]byte, error) {
				return nil, expectedErr
			},
		}
		checkVerifyCodeResults(t, args, userAddress, providedRequest, expectedErr)
	})
	t.Run("update guardian state if needed fails - get user info error", func(t *testing.T) {
		t.Parallel()

		args := createMockArgs()
		args.RegisteredUsersDB = &testscommon.ShardedStorageWithIndexStub{
			GetCalled: func(key []byte) ([]byte, error) {
				return nil, expectedErr
			},
		}
		checkVerifyCodeResults(t, args, userAddress, providedRequest, expectedErr)
	})
	t.Run("update guardian state if needed fails - trying to update first guardian but already usable", func(t *testing.T) {
		t.Parallel()

		providedUserInfoCopy := *providedUserInfo
		providedUserInfoCopy.FirstGuardian.State = core.Usable
		args := createMockArgs()
		args.Marshaller = &erdMocks.MarshalizerMock{}
		providedUserInfoBuff, _ := args.Marshaller.Marshal(providedUserInfoCopy)
		args.RegisteredUsersDB = &testscommon.ShardedStorageWithIndexStub{
			GetCalled: func(key []byte) ([]byte, error) {
				return providedUserInfoBuff, nil
			},
		}
		args.PubKeyConverter = &mock.PubkeyConverterStub{
			DecodeCalled: func(humanReadable string) ([]byte, error) {
				return providedUserInfo.FirstGuardian.PublicKey, nil
			},
		}
		checkVerifyCodeResults(t, args, userAddress, providedRequest, ErrInvalidGuardianState)
	})
	t.Run("update guardian state if needed fails - trying to update second guardian but already usable", func(t *testing.T) {
		t.Parallel()

		providedUserInfoCopy := *providedUserInfo
		providedUserInfoCopy.SecondGuardian.State = core.Usable
		args := createMockArgs()
		args.Marshaller = &erdMocks.MarshalizerMock{}
		providedUserInfoBuff, _ := args.Marshaller.Marshal(providedUserInfoCopy)
		args.RegisteredUsersDB = &testscommon.ShardedStorageWithIndexStub{
			GetCalled: func(key []byte) ([]byte, error) {
				return providedUserInfoBuff, nil
			},
		}
		args.PubKeyConverter = &mock.PubkeyConverterStub{
			DecodeCalled: func(humanReadable string) ([]byte, error) {
				return providedUserInfo.SecondGuardian.PublicKey, nil
			},
		}
		checkVerifyCodeResults(t, args, userAddress, providedRequest, ErrInvalidGuardianState)
	})
	t.Run("should work for first guardian", func(t *testing.T) {
		t.Parallel()

		providedUserInfoCopy := *providedUserInfo
		providedUserInfoCopy.FirstGuardian.State = core.NotUsableYet
		args := createMockArgs()
		args.Marshaller = &erdMocks.MarshalizerMock{}
		providedUserInfoBuff, _ := args.Marshaller.Marshal(providedUserInfoCopy)
		args.RegisteredUsersDB = &testscommon.ShardedStorageWithIndexStub{
			GetCalled: func(key []byte) ([]byte, error) {
				return providedUserInfoBuff, nil
			},
		}
		args.PubKeyConverter = &mock.PubkeyConverterStub{
			DecodeCalled: func(humanReadable string) ([]byte, error) {
				return providedUserInfo.FirstGuardian.PublicKey, nil
			},
		}
		wasCalled := false
		args.Provider = &testscommon.ProviderStub{
			ValidateCodeCalled: func(account, guardian, userCode string) error {
				assert.Equal(t, providedRequest.Code, userCode)
				wasCalled = true
				return nil
			},
		}
		checkVerifyCodeResults(t, args, userAddress, providedRequest, nil)
		assert.True(t, wasCalled)
	})
	t.Run("should work for second guardian", func(t *testing.T) {
		t.Parallel()

		providedUserInfoCopy := *providedUserInfo
		providedUserInfoCopy.SecondGuardian.State = core.NotUsableYet
		args := createMockArgs()
		args.Marshaller = &erdMocks.MarshalizerMock{}
		providedUserInfoBuff, _ := args.Marshaller.Marshal(providedUserInfoCopy)
		args.RegisteredUsersDB = &testscommon.ShardedStorageWithIndexStub{
			GetCalled: func(key []byte) ([]byte, error) {
				return providedUserInfoBuff, nil
			},
		}
		args.PubKeyConverter = &mock.PubkeyConverterStub{
			DecodeCalled: func(humanReadable string) ([]byte, error) {
				return providedUserInfo.SecondGuardian.PublicKey, nil
			},
		}
		wasCalled := false
		args.Provider = &testscommon.ProviderStub{
			ValidateCodeCalled: func(account, guardian, userCode string) error {
				assert.Equal(t, providedRequest.Code, userCode)
				wasCalled = true
				return nil
			},
		}
		checkVerifyCodeResults(t, args, userAddress, providedRequest, nil)
		assert.True(t, wasCalled)
	})
}

func TestServiceResolver_SignTransaction(t *testing.T) {
	t.Parallel()

	providedSender := "erd1qyu5wthldzr8wx5c9ucg8kjagg0jfs53s8nr3zpz3hypefsdd8ssycr6th"
	providedRequest := requests.SignTransaction{
		Tx: data.Transaction{
			SndAddr:   providedSender,
			Signature: hex.EncodeToString([]byte("signature")),
		},
	}
	userAddress, _ := data.NewAddressFromBech32String(providedSender)
	t.Run("tx validation fails, marshal fails", func(t *testing.T) {
		t.Parallel()

		args := createMockArgs()
		args.Marshaller = &erdMocks.MarshalizerStub{
			MarshalCalled: func(obj interface{}) ([]byte, error) {
				return nil, expectedErr
			},
		}
		checkSignTransactionResults(t, args, userAddress, providedRequest, nil, expectedErr)
	})
	t.Run("tx validation fails, signature verification fails", func(t *testing.T) {
		t.Parallel()

		args := createMockArgs()
		args.SignatureVerifier = &testscommon.SignatureVerifierStub{
			VerifyCalled: func(pk []byte, msg []byte, skBytes []byte) error {
				return expectedErr
			},
		}
		checkSignTransactionResults(t, args, userAddress, providedRequest, nil, expectedErr)
	})
	t.Run("code validation fails", func(t *testing.T) {
		t.Parallel()

		args := createMockArgs()
		args.Provider = &testscommon.ProviderStub{
			ValidateCodeCalled: func(account, guardian, userCode string) error {
				return expectedErr
			},
		}
		checkSignTransactionResults(t, args, userAddress, providedRequest, nil, expectedErr)
	})
	t.Run("tx request validation fails, getUserInfo error", func(t *testing.T) {
		t.Parallel()

		args := createMockArgs()
		args.RegisteredUsersDB = &testscommon.ShardedStorageWithIndexStub{
			GetCalled: func(key []byte) ([]byte, error) {
				return nil, expectedErr
			},
		}
		checkSignTransactionResults(t, args, userAddress, providedRequest, nil, expectedErr)
	})
	t.Run("getGuardianForTx fails, unknown guardian", func(t *testing.T) {
		t.Parallel()

		request := requests.SignTransaction{
			Tx: data.Transaction{
				SndAddr:      providedSender,
				GuardianAddr: "unknown guardian",
				Signature:    hex.EncodeToString([]byte("signature")),
			},
		}
		args := createMockArgs()
		args.Marshaller = &erdMocks.MarshalizerMock{}
		providedUserInfoBuff, _ := args.Marshaller.Marshal(providedUserInfo)
		args.RegisteredUsersDB = &testscommon.ShardedStorageWithIndexStub{
			GetCalled: func(key []byte) ([]byte, error) {
				return providedUserInfoBuff, nil
			},
		}
		checkSignTransactionResults(t, args, userAddress, request, nil, ErrInvalidGuardian)
	})
	t.Run("getGuardianForTx fails, provided guardian is not usable yet", func(t *testing.T) {
		t.Parallel()

		providedUserInfoCopy := *providedUserInfo
		providedUserInfoCopy.FirstGuardian.State = core.NotUsableYet
		request := requests.SignTransaction{
			Tx: data.Transaction{
				SndAddr:      providedSender,
				Signature:    hex.EncodeToString([]byte("signature")),
				GuardianAddr: string(providedUserInfoCopy.FirstGuardian.PublicKey),
			},
		}
		args := createMockArgs()
		args.Marshaller = &erdMocks.MarshalizerMock{}
		providedUserInfoBuff, _ := args.Marshaller.Marshal(providedUserInfoCopy)
		args.PubKeyConverter = &mock.PubkeyConverterStub{
			EncodeCalled: func(pkBytes []byte) string {
				return string(pkBytes)
			},
		}
		args.RegisteredUsersDB = &testscommon.ShardedStorageWithIndexStub{
			GetCalled: func(key []byte) ([]byte, error) {
				return providedUserInfoBuff, nil
			},
		}
		checkSignTransactionResults(t, args, userAddress, request, nil, ErrGuardianNotYetUsable)
	})
	t.Run("apply guardian signature fails", func(t *testing.T) {
		t.Parallel()

		request := requests.SignTransaction{
			Tx: data.Transaction{
				SndAddr:      providedSender,
				Signature:    hex.EncodeToString([]byte("signature")),
				GuardianAddr: string(providedUserInfo.SecondGuardian.PublicKey),
			},
		}
		args := createMockArgs()
		args.Marshaller = &erdMocks.MarshalizerMock{}
		providedUserInfoBuff, _ := args.Marshaller.Marshal(providedUserInfo)
		args.PubKeyConverter = &mock.PubkeyConverterStub{
			EncodeCalled: func(pkBytes []byte) string {
				return string(pkBytes)
			},
		}
		args.RegisteredUsersDB = &testscommon.ShardedStorageWithIndexStub{
			GetCalled: func(key []byte) ([]byte, error) {
				return providedUserInfoBuff, nil
			},
		}
		args.GuardedTxBuilder = &testscommon.GuardedTxBuilderStub{
			ApplyGuardianSignatureCalled: func(skGuardianBytes []byte, tx *data.Transaction) error {
				return expectedErr
			},
		}
		checkSignTransactionResults(t, args, userAddress, request, nil, expectedErr)
	})
	t.Run("marshal fails for final tx", func(t *testing.T) {
		t.Parallel()

		request := requests.SignTransaction{
			Tx: data.Transaction{
				SndAddr:      providedSender,
				Signature:    hex.EncodeToString([]byte("signature")),
				GuardianAddr: string(providedUserInfo.SecondGuardian.PublicKey),
			},
		}
		args := createMockArgs()
		args.Marshaller = &erdMocks.MarshalizerMock{}
		providedUserInfoBuff, _ := args.Marshaller.Marshal(providedUserInfo)
		args.PubKeyConverter = &mock.PubkeyConverterStub{
			EncodeCalled: func(pkBytes []byte) string {
				return string(pkBytes)
			},
		}
		args.RegisteredUsersDB = &testscommon.ShardedStorageWithIndexStub{
			GetCalled: func(key []byte) ([]byte, error) {
				return providedUserInfoBuff, nil
			},
		}
		counter := 0
		args.Marshaller = &erdMocks.MarshalizerStub{
			MarshalCalled: func(obj interface{}) ([]byte, error) {
				counter++
				if counter > 1 {
					return nil, expectedErr
				}
				return erdMocks.MarshalizerMock{}.Marshal(obj)
			},
			UnmarshalCalled: func(obj interface{}, buff []byte) error {
				return erdMocks.MarshalizerMock{}.Unmarshal(obj, buff)
			},
		}
		checkSignTransactionResults(t, args, userAddress, request, nil, expectedErr)
	})
	t.Run("should work", func(t *testing.T) {
		t.Parallel()

		request := requests.SignTransaction{
			Tx: data.Transaction{
				SndAddr:      providedSender,
				Signature:    hex.EncodeToString([]byte("signature")),
				GuardianAddr: string(providedUserInfo.SecondGuardian.PublicKey),
			},
		}
		args := createMockArgs()
		args.Marshaller = &erdMocks.MarshalizerMock{}
		providedUserInfoBuff, _ := args.Marshaller.Marshal(providedUserInfo)
		args.PubKeyConverter = &mock.PubkeyConverterStub{
			EncodeCalled: func(pkBytes []byte) string {
				return string(pkBytes)
			},
		}
		args.RegisteredUsersDB = &testscommon.ShardedStorageWithIndexStub{
			GetCalled: func(key []byte) ([]byte, error) {
				return providedUserInfoBuff, nil
			},
		}
		providedGuardianSignature := "provided signature"
		args.GuardedTxBuilder = &testscommon.GuardedTxBuilderStub{
			ApplyGuardianSignatureCalled: func(skGuardianBytes []byte, tx *data.Transaction) error {
				tx.GuardianSignature = providedGuardianSignature
				return nil
			},
		}
		args.Marshaller = &erdMocks.MarshalizerMock{}
		txCopy := request.Tx
		txCopy.GuardianSignature = providedGuardianSignature
		finalTxBuff, _ := args.Marshaller.Marshal(&txCopy)
		checkSignTransactionResults(t, args, userAddress, request, finalTxBuff, nil)
	})
}

func TestServiceResolver_SignMultipleTransactions(t *testing.T) {
	t.Parallel()

	providedSender := "erd1qyu5wthldzr8wx5c9ucg8kjagg0jfs53s8nr3zpz3hypefsdd8ssycr6th"
	providedRequest := requests.SignMultipleTransactions{
		Txs: []data.Transaction{
			{
				SndAddr:      providedSender,
				Signature:    hex.EncodeToString([]byte("signature")),
				GuardianAddr: string(providedUserInfo.FirstGuardian.PublicKey),
			}, {
				SndAddr:      providedSender,
				Signature:    hex.EncodeToString([]byte("signature")),
				GuardianAddr: string(providedUserInfo.FirstGuardian.PublicKey),
			},
		},
	}
	userAddress, _ := data.NewAddressFromBech32String(usrAddr)
	t.Run("tx validation fails, different guardians on txs", func(t *testing.T) {
		t.Parallel()

		request := requests.SignMultipleTransactions{
			Txs: []data.Transaction{
				{
					SndAddr:      providedSender,
					Signature:    hex.EncodeToString([]byte("signature")),
					GuardianAddr: string(providedUserInfo.FirstGuardian.PublicKey),
				}, {
					SndAddr:      providedSender,
					Signature:    hex.EncodeToString([]byte("signature")),
					GuardianAddr: string(providedUserInfo.SecondGuardian.PublicKey),
				},
			},
		}
		args := createMockArgs()
		checkSignMultipleTransactionsResults(t, args, userAddress, request, nil, ErrGuardianMismatch)
	})
	t.Run("tx validation fails, different senders on txs", func(t *testing.T) {
		t.Parallel()

		request := requests.SignMultipleTransactions{
			Txs: []data.Transaction{
				{
					SndAddr:   providedSender,
					Signature: hex.EncodeToString([]byte("signature")),
				}, {
					SndAddr:   "erd14uqxan5rgucsf6537ll4vpwyc96z7us5586xhc5euv8w96rsw95sfl6a49",
					Signature: hex.EncodeToString([]byte("signature")),
				},
			},
		}
		args := createMockArgs()
		checkSignMultipleTransactionsResults(t, args, userAddress, request, nil, ErrInvalidSender)
	})
	t.Run("apply guardian signature fails for second tx", func(t *testing.T) {
		t.Parallel()

		args := createMockArgs()
		args.Marshaller = &erdMocks.MarshalizerMock{}
		providedUserInfoBuff, _ := args.Marshaller.Marshal(providedUserInfo)
		args.PubKeyConverter = &mock.PubkeyConverterStub{
			EncodeCalled: func(pkBytes []byte) string {
				return string(pkBytes)
			},
		}
		args.RegisteredUsersDB = &testscommon.ShardedStorageWithIndexStub{
			GetCalled: func(key []byte) ([]byte, error) {
				return providedUserInfoBuff, nil
			},
		}
		counter := 0
		args.GuardedTxBuilder = &testscommon.GuardedTxBuilderStub{
			ApplyGuardianSignatureCalled: func(skGuardianBytes []byte, tx *data.Transaction) error {
				counter++
				if counter > 1 {
					return expectedErr
				}
				return nil
			},
		}
		checkSignMultipleTransactionsResults(t, args, userAddress, providedRequest, nil, expectedErr)
	})
	t.Run("marshal fails for second tx", func(t *testing.T) {
		t.Parallel()

		args := createMockArgs()
		args.Marshaller = &erdMocks.MarshalizerMock{}
		providedUserInfoBuff, _ := args.Marshaller.Marshal(providedUserInfo)
		args.PubKeyConverter = &mock.PubkeyConverterStub{
			EncodeCalled: func(pkBytes []byte) string {
				return string(pkBytes)
			},
		}
		args.RegisteredUsersDB = &testscommon.ShardedStorageWithIndexStub{
			GetCalled: func(key []byte) ([]byte, error) {
				return providedUserInfoBuff, nil
			},
		}
		counter := 0
		args.Marshaller = &erdMocks.MarshalizerStub{
			MarshalCalled: func(obj interface{}) ([]byte, error) {
				counter++
				if counter > 3 {
					return nil, expectedErr
				}
				return erdMocks.MarshalizerMock{}.Marshal(obj)
			},
			UnmarshalCalled: func(obj interface{}, buff []byte) error {
				return erdMocks.MarshalizerMock{}.Unmarshal(obj, buff)
			},
		}
		checkSignMultipleTransactionsResults(t, args, userAddress, providedRequest, nil, expectedErr)
	})
	t.Run("should work", func(t *testing.T) {
		t.Parallel()

		args := createMockArgs()
		args.Marshaller = &erdMocks.MarshalizerMock{}
		providedUserInfoBuff, _ := args.Marshaller.Marshal(providedUserInfo)
		args.PubKeyConverter = &mock.PubkeyConverterStub{
			EncodeCalled: func(pkBytes []byte) string {
				return string(pkBytes)
			},
		}
		args.RegisteredUsersDB = &testscommon.ShardedStorageWithIndexStub{
			GetCalled: func(key []byte) ([]byte, error) {
				return providedUserInfoBuff, nil
			},
		}
		providedGuardianSignature := "provided signature"
		args.GuardedTxBuilder = &testscommon.GuardedTxBuilderStub{
			ApplyGuardianSignatureCalled: func(skGuardianBytes []byte, tx *data.Transaction) error {
				tx.GuardianSignature = providedGuardianSignature
				return nil
			},
		}
		args.Marshaller = &erdMocks.MarshalizerMock{}
		expectedResponse := make([][]byte, len(providedRequest.Txs))
		for idx := range providedRequest.Txs {
			txCopy := providedRequest.Txs[idx]
			txCopy.GuardianSignature = providedGuardianSignature
			expectedResponse[idx], _ = args.Marshaller.Marshal(txCopy)
		}
		checkSignMultipleTransactionsResults(t, args, userAddress, providedRequest, expectedResponse, nil)
	})
}

func checkGetGuardianAddressResults(t *testing.T, args ArgServiceResolver, userAddress erdgoCore.AddressHandler, expectedErr error, expectedAddress string) {
	resolver, _ := NewServiceResolver(args)
	assert.False(t, check.IfNil(resolver))
	addr, err := resolver.getGuardianAddress(userAddress)
	assert.Equal(t, expectedErr, err)
	assert.Equal(t, expectedAddress, addr)
}

func checkRegisterUserResults(t *testing.T, args ArgServiceResolver, userAddress erdgoCore.AddressHandler, expectedErr error, expectedCode []byte, expectedGuardian string) {
	resolver, _ := NewServiceResolver(args)
	assert.False(t, check.IfNil(resolver))
	qrCode, guardian, err := resolver.RegisterUser(userAddress)
	assert.True(t, errors.Is(err, expectedErr))
	assert.Equal(t, expectedCode, qrCode)
	assert.Equal(t, expectedGuardian, guardian)
}

func checkVerifyCodeResults(t *testing.T, args ArgServiceResolver, userAddress erdgoCore.AddressHandler, providedRequest requests.VerificationPayload, expectedErr error) {
	resolver, _ := NewServiceResolver(args)
	assert.False(t, check.IfNil(resolver))
	err := resolver.VerifyCode(userAddress, providedRequest)
	assert.True(t, errors.Is(err, expectedErr))
}

func checkSignTransactionResults(t *testing.T, args ArgServiceResolver, userAddress erdgoCore.AddressHandler, providedRequest requests.SignTransaction, expectedHash []byte, expectedErr error) {
	resolver, _ := NewServiceResolver(args)
	assert.False(t, check.IfNil(resolver))
	txHash, err := resolver.SignTransaction(userAddress, providedRequest)
	assert.True(t, errors.Is(err, expectedErr))
	assert.Equal(t, expectedHash, txHash)
}

func checkSignMultipleTransactionsResults(t *testing.T, args ArgServiceResolver, userAddress erdgoCore.AddressHandler, providedRequest requests.SignMultipleTransactions, expectedHashes [][]byte, expectedErr error) {
	resolver, _ := NewServiceResolver(args)
	assert.False(t, check.IfNil(resolver))
	txHashes, err := resolver.SignMultipleTransactions(userAddress, providedRequest)
	assert.True(t, errors.Is(err, expectedErr))
	assert.Equal(t, expectedHashes, txHashes)
}<|MERGE_RESOLUTION|>--- conflicted
+++ resolved
@@ -26,7 +26,6 @@
 	return ArgServiceResolver{
 		Provider: &testscommon.ProviderStub{},
 		Proxy:    &erdMocks.ProxyStub{},
-
 		KeysGenerator: &testscommon.KeysGeneratorStub{
 			GenerateKeysCalled: func(index uint32) ([]crypto.PrivateKey, error) {
 				return []crypto.PrivateKey{
@@ -150,7 +149,7 @@
 	t.Run("nil TxHasher should error", func(t *testing.T) {
 		t.Parallel()
 
-		args := createMockArgs(usrAddr)
+		args := createMockArgs()
 		args.TxHasher = nil
 		resolver, err := NewServiceResolver(args)
 		assert.Equal(t, ErrNilHasher, err)
@@ -200,7 +199,7 @@
 	t.Run("first time registering, but allocate index", func(t *testing.T) {
 		t.Parallel()
 
-		args := createMockArgs(usrAddr)
+		args := createMockArgs()
 		args.RegisteredUsersDB = &testscommon.ShardedStorageWithIndexStub{
 			AllocateIndexCalled: func(address []byte) (uint32, error) {
 				return 0, expectedErr
@@ -737,45 +736,7 @@
 func TestServiceResolver_RegisterUser(t *testing.T) {
 	t.Parallel()
 
-<<<<<<< HEAD
-	userAddress, _ := data.NewAddressFromBech32String(usrAddr)
-=======
-	addr, err := data.NewAddressFromBech32String(usrAddr)
-	assert.Nil(t, err)
-	t.Run("validate credentials fails - verify error", func(t *testing.T) {
-		t.Parallel()
-
-		args := createMockArgs(usrAddr)
-		args.CredentialsHandler = &testscommon.CredentialsHandlerStub{
-			VerifyCalled: func(credentials string) error {
-				return expectedErr
-			},
-		}
-		checkRegisterUserResults(t, args, requests.RegistrationPayload{}, expectedErr, nil, emptyAddress)
-	})
-	t.Run("validate credentials fails - get account address error", func(t *testing.T) {
-		t.Parallel()
-
-		args := createMockArgs(usrAddr)
-		args.CredentialsHandler = &testscommon.CredentialsHandlerStub{
-			GetAccountAddressCalled: func(credentials string) (erdgoCore.AddressHandler, error) {
-				return nil, expectedErr
-			},
-		}
-		checkRegisterUserResults(t, args, requests.RegistrationPayload{}, expectedErr, nil, emptyAddress)
-	})
-	t.Run("validate credentials fails - get account error", func(t *testing.T) {
-		t.Parallel()
-
-		args := createMockArgs(usrAddr)
-		args.Proxy = &erdMocks.ProxyStub{
-			GetAccountCalled: func(address erdgoCore.AddressHandler) (*data.Account, error) {
-				return nil, expectedErr
-			},
-		}
-		checkRegisterUserResults(t, args, requests.RegistrationPayload{}, expectedErr, nil, emptyAddress)
-	})
->>>>>>> 0c79938c
+	addr, _ := data.NewAddressFromBech32String(usrAddr)
 	t.Run("should return first guardian if none registered", func(t *testing.T) {
 		t.Parallel()
 
@@ -800,8 +761,8 @@
 				return string(pkBytes)
 			},
 		}
-
-		checkRegisterUserResults(t, args, userAddress, nil, expectedQR, string(providedUserInfoCopy.FirstGuardian.PublicKey))
+		req := requests.RegistrationPayload{}
+		checkRegisterUserResults(t, args, addr, req, nil, expectedQR, string(providedUserInfoCopy.FirstGuardian.PublicKey))
 	})
 	t.Run("should return first guardian if first is registered but not usable", func(t *testing.T) {
 		t.Parallel()
@@ -832,7 +793,8 @@
 				return string(pkBytes)
 			},
 		}
-		checkRegisterUserResults(t, args, userAddress, nil, expectedQR, string(providedUserInfoCopy.FirstGuardian.PublicKey))
+		req := requests.RegistrationPayload{}
+		checkRegisterUserResults(t, args, addr, req, nil, expectedQR, string(providedUserInfoCopy.FirstGuardian.PublicKey))
 	})
 	t.Run("should work for first guardian and real address", func(t *testing.T) {
 		t.Parallel()
@@ -852,15 +814,7 @@
 				return string(pkBytes)
 			},
 		}
-<<<<<<< HEAD
-=======
-		args.CredentialsHandler = &testscommon.CredentialsHandlerStub{
-			GetAccountAddressCalled: func(credentials string) (erdgoCore.AddressHandler, error) {
-				return addr, nil
-			},
-		}
 		req := requests.RegistrationPayload{}
->>>>>>> 0c79938c
 		expectedQR := []byte("expected qr")
 		args.Provider = &testscommon.ProviderStub{
 			RegisterUserCalled: func(account, tag, guardian string) ([]byte, error) {
@@ -869,19 +823,12 @@
 				return expectedQR, nil
 			},
 		}
-		checkRegisterUserResults(t, args, userAddress, nil, expectedQR, string(providedUserInfoCopy.FirstGuardian.PublicKey))
+		checkRegisterUserResults(t, args, addr, req, nil, expectedQR, string(providedUserInfoCopy.FirstGuardian.PublicKey))
 	})
 	t.Run("getGuardianAddress returns error", func(t *testing.T) {
 		t.Parallel()
 
-<<<<<<< HEAD
-		providedUserInfoCopy := *providedUserInfo
-		args := createMockArgs()
-		args.Marshaller = &erdMocks.MarshalizerMock{}
-		providedUserInfoBuff, _ := args.Marshaller.Marshal(providedUserInfoCopy)
-=======
-		args := createMockArgs(usrAddr)
->>>>>>> 0c79938c
+		args := createMockArgs()
 		args.RegisteredUsersDB = &testscommon.ShardedStorageWithIndexStub{
 			HasCalled: func(key []byte) error {
 				return expectedErr
@@ -892,11 +839,8 @@
 				return nil, expectedErr
 			},
 		}
-<<<<<<< HEAD
-=======
 
 		req := requests.RegistrationPayload{}
->>>>>>> 0c79938c
 		expectedQR := []byte("expected qr")
 		args.Provider = &testscommon.ProviderStub{
 			RegisterUserCalled: func(account, tag, guardian string) ([]byte, error) {
@@ -906,15 +850,12 @@
 			},
 		}
 
-<<<<<<< HEAD
-		checkRegisterUserResults(t, args, userAddress, nil, expectedQR, string(providedUserInfoCopy.FirstGuardian.PublicKey))
-=======
-		checkRegisterUserResults(t, args, req, expectedErr, nil, emptyAddress)
+		checkRegisterUserResults(t, args, addr, req, expectedErr, nil, emptyAddress)
 	})
 	t.Run("RegisterUser returns error", func(t *testing.T) {
 		t.Parallel()
 
-		args := createMockArgs(usrAddr)
+		args := createMockArgs()
 		providedUserInfoCopy := *providedUserInfo
 		providedUserInfoCopy.SecondGuardian.State = core.NotUsableYet
 		args.Marshaller = &erdMocks.MarshalizerMock{}
@@ -933,8 +874,7 @@
 			},
 		}
 
-		checkRegisterUserResults(t, args, req, expectedErr, nil, emptyAddress)
->>>>>>> 0c79938c
+		checkRegisterUserResults(t, args, addr, req, expectedErr, nil, emptyAddress)
 	})
 	t.Run("should work for second guardian and tag provided", func(t *testing.T) {
 		t.Parallel()
@@ -955,12 +895,9 @@
 				return string(pkBytes)
 			},
 		}
-<<<<<<< HEAD
-=======
 		req := requests.RegistrationPayload{
 			Tag: providedTag,
 		}
->>>>>>> 0c79938c
 		expectedQR := []byte("expected qr")
 		args.Provider = &testscommon.ProviderStub{
 			RegisterUserCalled: func(account, tag, guardian string) ([]byte, error) {
@@ -969,7 +906,7 @@
 				return expectedQR, nil
 			},
 		}
-		checkRegisterUserResults(t, args, userAddress, nil, expectedQR, string(providedUserInfoCopy.SecondGuardian.PublicKey))
+		checkRegisterUserResults(t, args, addr, req, nil, expectedQR, string(providedUserInfoCopy.SecondGuardian.PublicKey))
 	})
 }
 
@@ -1124,6 +1061,14 @@
 		},
 	}
 	userAddress, _ := data.NewAddressFromBech32String(providedSender)
+	t.Run("tx validation fails, sender is different than credentials one", func(t *testing.T) {
+		t.Parallel()
+
+		args := createMockArgs()
+		anotherSender := "erd1spyavw0956vq68xj8y4tenjpq2wd5a9p2c6j8gsz7ztyrnpxrruqzu66jx"
+		anotherAddress, _ := data.NewAddressFromBech32String(anotherSender)
+		checkSignTransactionResults(t, args, anotherAddress, providedRequest, nil, ErrInvalidSender)
+	})
 	t.Run("tx validation fails, marshal fails", func(t *testing.T) {
 		t.Parallel()
 
@@ -1476,10 +1421,10 @@
 	assert.Equal(t, expectedAddress, addr)
 }
 
-func checkRegisterUserResults(t *testing.T, args ArgServiceResolver, userAddress erdgoCore.AddressHandler, expectedErr error, expectedCode []byte, expectedGuardian string) {
+func checkRegisterUserResults(t *testing.T, args ArgServiceResolver, userAddress erdgoCore.AddressHandler, request requests.RegistrationPayload, expectedErr error, expectedCode []byte, expectedGuardian string) {
 	resolver, _ := NewServiceResolver(args)
 	assert.False(t, check.IfNil(resolver))
-	qrCode, guardian, err := resolver.RegisterUser(userAddress)
+	qrCode, guardian, err := resolver.RegisterUser(userAddress, request)
 	assert.True(t, errors.Is(err, expectedErr))
 	assert.Equal(t, expectedCode, qrCode)
 	assert.Equal(t, expectedGuardian, guardian)
