--- conflicted
+++ resolved
@@ -13,6 +13,7 @@
 	"github.com/multiversx/multi-factor-auth-go-service/handlers"
 	"github.com/multiversx/multi-factor-auth-go-service/handlers/storage"
 	"github.com/multiversx/multi-factor-auth-go-service/testscommon"
+	"github.com/multiversx/mx-chain-core-go/core/check"
 	"github.com/multiversx/mx-chain-core-go/data/api"
 	"github.com/multiversx/mx-chain-core-go/data/mock"
 	"github.com/multiversx/mx-chain-core-go/hashing/keccak"
@@ -147,7 +148,7 @@
 		args.UserEncryptor = nil
 		resolver, err := NewServiceResolver(args)
 		assert.Equal(t, ErrNilUserEncryptor, err)
-		assert.True(t, check.IfNil(resolver))
+		assert.Nil(t, resolver)
 	})
 	t.Run("nil Proxy should error", func(t *testing.T) {
 		t.Parallel()
@@ -191,13 +192,8 @@
 		args := createMockArgs()
 		args.TOTPHandler = nil
 		resolver, err := NewServiceResolver(args)
-<<<<<<< HEAD
-		assert.Equal(t, ErrNilProvider, err)
+		assert.Equal(t, ErrNilTOTPHandler, err)
 		assert.Nil(t, resolver)
-=======
-		assert.Equal(t, ErrNilTOTPHandler, err)
-		assert.True(t, check.IfNil(resolver))
->>>>>>> 6351b26b
 	})
 	t.Run("nil userDataMarshaller should error", func(t *testing.T) {
 		t.Parallel()
@@ -210,20 +206,6 @@
 		assert.True(t, strings.Contains(err.Error(), "userData marshaller"))
 		assert.Nil(t, resolver)
 	})
-<<<<<<< HEAD
-	t.Run("nil encryptionMarshaller should error", func(t *testing.T) {
-		t.Parallel()
-
-		args := createMockArgs()
-		args.EncryptionMarshaller = nil
-		resolver, err := NewServiceResolver(args)
-		require.NotNil(t, err)
-		assert.True(t, strings.Contains(err.Error(), ErrNilMarshaller.Error()))
-		assert.True(t, strings.Contains(err.Error(), "encryption marshaller"))
-		assert.Nil(t, resolver)
-	})
-=======
->>>>>>> 6351b26b
 	t.Run("nil txMarshaller should error", func(t *testing.T) {
 		t.Parallel()
 
@@ -296,13 +278,8 @@
 		args := createMockArgs()
 		args.DelayBetweenOTPUpdatesInSec = 0
 		resolver, err := NewServiceResolver(args)
-<<<<<<< HEAD
-		assert.Equal(t, expectedErr, err)
+		assert.True(t, errors.Is(err, ErrInvalidValue))
 		assert.Nil(t, resolver)
-=======
-		assert.True(t, errors.Is(err, ErrInvalidValue))
-		assert.True(t, check.IfNil(resolver))
->>>>>>> 6351b26b
 	})
 	t.Run("should work", func(t *testing.T) {
 		t.Parallel()
@@ -1148,11 +1125,6 @@
 		t.Parallel()
 
 		args := createMockArgs()
-<<<<<<< HEAD
-		args.Provider = &testscommon.ProviderStub{
-			ValidateCodeCalled: func(account, guardian []byte, userIp, userCode string) error {
-				return expectedErr
-=======
 		providedUserInfoCopy := *providedUserInfo
 		args.RegisteredUsersDB = &testscommon.ShardedStorageWithIndexStub{
 			GetCalled: func(key []byte) ([]byte, error) {
@@ -1169,7 +1141,6 @@
 						return expectedErr
 					},
 				}, nil
->>>>>>> 6351b26b
 			},
 		}
 
@@ -1274,13 +1245,6 @@
 			},
 		}
 		wasCalled := false
-<<<<<<< HEAD
-		args.Provider = &testscommon.ProviderStub{
-			ValidateCodeCalled: func(account, guardian []byte, userIp, userCode string) error {
-				assert.Equal(t, providedRequest.Code, userCode)
-				wasCalled = true
-				return nil
-=======
 		args.TOTPHandler = &testscommon.TOTPHandlerStub{
 			TOTPFromBytesCalled: func(encryptedMessage []byte) (handlers.OTP, error) {
 				return &testscommon.TotpStub{
@@ -1290,7 +1254,6 @@
 						return nil
 					},
 				}, nil
->>>>>>> 6351b26b
 			},
 		}
 		userAddress, _ := sdkData.NewAddressFromBech32String(usrAddr)
@@ -1322,13 +1285,6 @@
 			},
 		}
 		wasCalled := false
-<<<<<<< HEAD
-		args.Provider = &testscommon.ProviderStub{
-			ValidateCodeCalled: func(account, guardian []byte, userIp, userCode string) error {
-				assert.Equal(t, providedRequest.Code, userCode)
-				wasCalled = true
-				return nil
-=======
 		args.TOTPHandler = &testscommon.TOTPHandlerStub{
 			TOTPFromBytesCalled: func(encryptedMessage []byte) (handlers.OTP, error) {
 				return &testscommon.TotpStub{
@@ -1338,7 +1294,6 @@
 						return nil
 					},
 				}, nil
->>>>>>> 6351b26b
 			},
 		}
 		userAddress, _ := sdkData.NewAddressFromBech32String(usrAddr)
@@ -1394,18 +1349,12 @@
 		t.Parallel()
 
 		args := createMockArgs()
-<<<<<<< HEAD
-		args.Provider = &testscommon.ProviderStub{
-			ValidateCodeCalled: func(account, guardian []byte, userIp, userCode string) error {
-				return expectedErr
-=======
 		args.PubKeyConverter = &mock.PubkeyConverterStub{
 			DecodeCalled: func(humanReadable string) ([]byte, error) {
 				return []byte(humanReadable), nil
 			},
 			EncodeCalled: func(pkBytes []byte) string {
 				return string(pkBytes)
->>>>>>> 6351b26b
 			},
 		}
 
@@ -1590,14 +1539,8 @@
 		}
 
 		resolver, _ := NewServiceResolver(args)
-<<<<<<< HEAD
-
 		assert.NotNil(t, resolver)
 		txHash, err := resolver.SignTransaction(userAddress, "userIp", request)
-=======
-		assert.False(t, check.IfNil(resolver))
-		txHash, err := resolver.SignTransaction(userAddress, request)
->>>>>>> 6351b26b
 		assert.True(t, errors.Is(err, expectedErr))
 		assert.Nil(t, txHash)
 	})
@@ -1777,7 +1720,7 @@
 		resolver, _ := NewServiceResolver(args)
 
 		assert.False(t, check.IfNil(resolver))
-		txHashes, err := resolver.SignMultipleTransactions(userAddress, providedRequest)
+		txHashes, err := resolver.SignMultipleTransactions(userAddress, "userIp", providedRequest)
 		assert.True(t, errors.Is(err, expectedErr))
 		assert.Nil(t, txHashes)
 	})
@@ -1982,13 +1925,8 @@
 
 func checkGetGuardianAddressResults(t *testing.T, args ArgServiceResolver, userAddress sdkCore.AddressHandler, expectedErr error, expectedAddress []byte, otp handlers.OTP) {
 	resolver, _ := NewServiceResolver(args)
-<<<<<<< HEAD
 	assert.NotNil(t, resolver)
-	addr, err := resolver.getGuardianAddress(userAddress)
-=======
-	assert.False(t, check.IfNil(resolver))
 	addr, err := resolver.getGuardianAddressAndRegisterIfNewUser(userAddress, otp)
->>>>>>> 6351b26b
 	assert.Equal(t, expectedErr, err)
 	assert.Equal(t, expectedAddress, addr)
 }
