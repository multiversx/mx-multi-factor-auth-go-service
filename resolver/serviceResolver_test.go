--- conflicted
+++ resolved
@@ -21,14 +21,9 @@
 
 func createMockArgs() ArgServiceResolver {
 	return ArgServiceResolver{
-<<<<<<< HEAD
-		Provider: &testsCommon.ProviderStub{},
+		Provider: &testscommon.ProviderStub{},
 		Proxy:    &erdMocks.ProxyStub{},
-		CredentialsHandler: &testsCommon.CredentialsHandlerStub{
-=======
-		Proxy: &erdMocks.ProxyStub{},
 		CredentialsHandler: &testscommon.CredentialsHandlerStub{
->>>>>>> 623c0f6c
 			GetAccountAddressCalled: func(credentials string) (erdgoCore.AddressHandler, error) {
 				return data.NewAddressFromBech32String("erd1qyu5wthldzr8wx5c9ucg8kjagg0jfs53s8nr3zpz3hypefsdd8ssycr6th")
 			},
@@ -36,15 +31,10 @@
 		IndexHandler:      &testscommon.IndexHandlerStub{},
 		KeysGenerator:     &testscommon.KeysGeneratorStub{},
 		PubKeyConverter:   &mock.PubkeyConverterStub{},
-<<<<<<< HEAD
-		RegisteredUsersDB: &testsCommon.StorerStub{},
-=======
-		RegisteredUsersDB: testscommon.NewStorerMock(),
-		Provider:          &testscommon.ProviderStub{},
->>>>>>> 623c0f6c
+		RegisteredUsersDB: &testscommon.StorerStub{},
 		Marshaller:        &erdMocks.MarshalizerMock{},
-		SignatureVerifier: &testsCommon.SignatureVerifierStub{},
-		GuardedTxBuilder:  &testsCommon.GuardedTxBuilderStub{},
+		SignatureVerifier: &testscommon.SignatureVerifierStub{},
+		GuardedTxBuilder:  &testscommon.GuardedTxBuilderStub{},
 		RequestTime:       time.Second,
 	}
 }
