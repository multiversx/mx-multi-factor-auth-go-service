package resolver

import (
	"context"
	"encoding/hex"
	"encoding/json"
	"errors"
	"strings"
	"testing"
	"time"

	"github.com/ElrondNetwork/elrond-go-core/core/check"
	"github.com/ElrondNetwork/elrond-go-core/data/api"
	"github.com/ElrondNetwork/elrond-go-core/data/mock"
	"github.com/ElrondNetwork/elrond-go-core/hashing/keccak"
	"github.com/ElrondNetwork/elrond-go-core/marshal"
	"github.com/ElrondNetwork/elrond-go-crypto"
	"github.com/ElrondNetwork/elrond-go-crypto/encryption/x25519"
	"github.com/ElrondNetwork/elrond-go-crypto/signing/ed25519"
	erdgoCore "github.com/ElrondNetwork/elrond-sdk-erdgo/core"
	"github.com/ElrondNetwork/elrond-sdk-erdgo/data"
	erdMocks "github.com/ElrondNetwork/elrond-sdk-erdgo/testsCommon"
	"github.com/ElrondNetwork/multi-factor-auth-go-service/core"
	"github.com/ElrondNetwork/multi-factor-auth-go-service/core/requests"
	"github.com/ElrondNetwork/multi-factor-auth-go-service/testscommon"
	"github.com/stretchr/testify/assert"
)

func createMockArgs() ArgServiceResolver {
	return ArgServiceResolver{
		Provider: &testscommon.ProviderStub{},
		Proxy:    &erdMocks.ProxyStub{},
		KeysGenerator: &testscommon.KeysGeneratorStub{
			GenerateManagedKeyCalled: func() (crypto.PrivateKey, error) {
				return testSk, nil
			},
			GenerateKeysCalled: func(index uint32) ([]crypto.PrivateKey, error) {
				return []crypto.PrivateKey{
					&erdMocks.PrivateKeyStub{
						ToByteArrayCalled: func() ([]byte, error) {
							return providedUserInfo.FirstGuardian.PublicKey, nil
						},
						GeneratePublicCalled: func() crypto.PublicKey {
							return &erdMocks.PublicKeyStub{
								ToByteArrayCalled: func() ([]byte, error) {
									return providedUserInfo.FirstGuardian.PublicKey, nil
								},
							}
						},
					},
					&erdMocks.PrivateKeyStub{
						ToByteArrayCalled: func() ([]byte, error) {
							return providedUserInfo.SecondGuardian.PrivateKey, nil
						},
						GeneratePublicCalled: func() crypto.PublicKey {
							return &erdMocks.PublicKeyStub{
								ToByteArrayCalled: func() ([]byte, error) {
									return providedUserInfo.SecondGuardian.PrivateKey, nil
								},
							}
						},
					},
				}, nil
			},
		},
		PubKeyConverter: &mock.PubkeyConverterStub{},
		RegisteredUsersDB: &testscommon.ShardedStorageWithIndexStub{
			HasCalled: func(key []byte) error {
				return errors.New("missing key")
			},
		},
		Marshaller:        &erdMocks.MarshalizerMock{},
		TxHasher:          keccak.NewKeccak(),
		SignatureVerifier: &erdMocks.SignerStub{},
		GuardedTxBuilder:  &testscommon.GuardedTxBuilderStub{},
		RequestTime:       time.Second,
		KeyGen:            testKeygen,
	}
}

var (
	expectedErr      = errors.New("expected err")
	providedUserInfo = &core.UserInfo{
		Index: 7,
		FirstGuardian: core.GuardianInfo{
			PublicKey:  []byte("first public"),
			PrivateKey: []byte("first private"),
			State:      core.Usable,
		},
		SecondGuardian: core.GuardianInfo{
			PublicKey:  []byte("second public"),
			PrivateKey: []byte("second private"),
			State:      core.Usable,
		},
	}
	testKeygen = crypto.NewKeyGenerator(ed25519.NewEd25519())
	testSk, _  = testKeygen.GeneratePair()
)

const usrAddr = "erd1qyu5wthldzr8wx5c9ucg8kjagg0jfs53s8nr3zpz3hypefsdd8ssycr6th"

func TestNewServiceResolver(t *testing.T) {
	t.Parallel()

	t.Run("nil Proxy should error", func(t *testing.T) {
		t.Parallel()

		args := createMockArgs()
		args.Proxy = nil
		resolver, err := NewServiceResolver(args)
		assert.Equal(t, ErrNilProxy, err)
		assert.True(t, check.IfNil(resolver))
	})
	t.Run("nil KeysGenerator should error", func(t *testing.T) {
		t.Parallel()

		args := createMockArgs()
		args.KeysGenerator = nil
		resolver, err := NewServiceResolver(args)
		assert.Equal(t, ErrNilKeysGenerator, err)
		assert.True(t, check.IfNil(resolver))
	})
	t.Run("nil PubKeyConverter should error", func(t *testing.T) {
		t.Parallel()

		args := createMockArgs()
		args.PubKeyConverter = nil
		resolver, err := NewServiceResolver(args)
		assert.Equal(t, ErrNilPubKeyConverter, err)
		assert.True(t, check.IfNil(resolver))
	})
	t.Run("nil RegisteredUsersDB should error", func(t *testing.T) {
		t.Parallel()

		args := createMockArgs()
		args.RegisteredUsersDB = nil
		resolver, err := NewServiceResolver(args)
		assert.True(t, errors.Is(err, ErrNilDB))
		assert.True(t, check.IfNil(resolver))
	})
	t.Run("nil provider should error", func(t *testing.T) {
		t.Parallel()

		args := createMockArgs()
		args.Provider = nil
		resolver, err := NewServiceResolver(args)
		assert.Equal(t, ErrNilProvider, err)
		assert.True(t, check.IfNil(resolver))
	})
	t.Run("nil Marshaller should error", func(t *testing.T) {
		t.Parallel()

		args := createMockArgs()
		args.Marshaller = nil
		resolver, err := NewServiceResolver(args)
		assert.Equal(t, ErrNilMarshaller, err)
		assert.True(t, check.IfNil(resolver))
	})
	t.Run("nil TxHasher should error", func(t *testing.T) {
		t.Parallel()

		args := createMockArgs()
		args.TxHasher = nil
		resolver, err := NewServiceResolver(args)
		assert.Equal(t, ErrNilHasher, err)
		assert.True(t, check.IfNil(resolver))
	})
	t.Run("nil SignatureVerifier should error", func(t *testing.T) {
		t.Parallel()

		args := createMockArgs()
		args.SignatureVerifier = nil
		resolver, err := NewServiceResolver(args)
		assert.Equal(t, ErrNilSignatureVerifier, err)
		assert.True(t, check.IfNil(resolver))
	})
	t.Run("nil GuardedTxBuilder should error", func(t *testing.T) {
		t.Parallel()

		args := createMockArgs()
		args.GuardedTxBuilder = nil
		resolver, err := NewServiceResolver(args)
		assert.Equal(t, ErrNilGuardedTxBuilder, err)
		assert.True(t, check.IfNil(resolver))
	})
	t.Run("invalid request time should error", func(t *testing.T) {
		t.Parallel()

		args := createMockArgs()
		args.RequestTime = minRequestTime - time.Nanosecond
		resolver, err := NewServiceResolver(args)
		assert.True(t, errors.Is(err, ErrInvalidValue))
		assert.True(t, strings.Contains(err.Error(), "RequestTime"))
		assert.True(t, check.IfNil(resolver))
	})
	t.Run("nil KeyGen should error", func(t *testing.T) {
		t.Parallel()

		args := createMockArgs()
		args.KeyGen = nil
		resolver, err := NewServiceResolver(args)
		assert.Equal(t, ErrNilKeyGenerator, err)
		assert.True(t, check.IfNil(resolver))
	})
	t.Run("GenerateManagedKey fails", func(t *testing.T) {
		t.Parallel()

		args := createMockArgs()
		args.KeysGenerator = &testscommon.KeysGeneratorStub{
			GenerateManagedKeyCalled: func() (crypto.PrivateKey, error) {
				return nil, expectedErr
			},
		}
		resolver, err := NewServiceResolver(args)
		assert.Equal(t, expectedErr, err)
		assert.True(t, check.IfNil(resolver))
	})
	t.Run("should work", func(t *testing.T) {
		t.Parallel()

		resolver, err := NewServiceResolver(createMockArgs())
		assert.Nil(t, err)
		assert.False(t, check.IfNil(resolver))
	})
}

func TestServiceResolver_GetGuardianAddress(t *testing.T) {
	t.Parallel()

	// First time registering
	t.Run("first time registering, but allocate index", func(t *testing.T) {
		t.Parallel()

		args := createMockArgs()
		args.RegisteredUsersDB = &testscommon.ShardedStorageWithIndexStub{
			AllocateIndexCalled: func(address []byte) (uint32, error) {
				return 0, expectedErr
			},
			HasCalled: func(key []byte) error {
				return expectedErr
			},
		}
		userAddress, _ := data.NewAddressFromBech32String(usrAddr)
		checkGetGuardianAddressResults(t, args, userAddress, expectedErr, emptyAddress)
	})
	t.Run("first time registering, but keys generator fails", func(t *testing.T) {
		t.Parallel()

		args := createMockArgs()
		args.KeysGenerator = &testscommon.KeysGeneratorStub{
			GenerateKeysCalled: func(index uint32) ([]crypto.PrivateKey, error) {
				return nil, expectedErr
			},
		}
		userAddress, _ := data.NewAddressFromBech32String(usrAddr)
		checkGetGuardianAddressResults(t, args, userAddress, expectedErr, emptyAddress)
	})
	t.Run("first time registering, but getGuardianInfoForKey fails on ToByteArray for first private key", func(t *testing.T) {
		t.Parallel()

		args := createMockArgs()
		args.KeysGenerator = &testscommon.KeysGeneratorStub{
			GenerateKeysCalled: func(index uint32) ([]crypto.PrivateKey, error) {
				return []crypto.PrivateKey{
					&erdMocks.PrivateKeyStub{
						ToByteArrayCalled: func() ([]byte, error) {
							return nil, expectedErr
						},
					},
					&erdMocks.PrivateKeyStub{},
				}, nil
			},
		}
		userAddress, _ := data.NewAddressFromBech32String(usrAddr)
		checkGetGuardianAddressResults(t, args, userAddress, expectedErr, emptyAddress)
	})
	t.Run("first time registering, but getGuardianInfoForKey fails on ToByteArray for first public key", func(t *testing.T) {
		t.Parallel()

		args := createMockArgs()
		args.KeysGenerator = &testscommon.KeysGeneratorStub{
			GenerateKeysCalled: func(index uint32) ([]crypto.PrivateKey, error) {
				return []crypto.PrivateKey{
					&erdMocks.PrivateKeyStub{
						GeneratePublicCalled: func() crypto.PublicKey {
							return &erdMocks.PublicKeyStub{
								ToByteArrayCalled: func() ([]byte, error) {
									return nil, expectedErr
								},
							}
						},
					},
					&erdMocks.PrivateKeyStub{},
				}, nil
			},
		}
		userAddress, _ := data.NewAddressFromBech32String(usrAddr)
		checkGetGuardianAddressResults(t, args, userAddress, expectedErr, emptyAddress)
	})
	t.Run("first time registering, but getGuardianInfoForKey fails on ToByteArray for second private key", func(t *testing.T) {
		t.Parallel()

		args := createMockArgs()
		args.KeysGenerator = &testscommon.KeysGeneratorStub{
			GenerateKeysCalled: func(index uint32) ([]crypto.PrivateKey, error) {
				return []crypto.PrivateKey{
					&erdMocks.PrivateKeyStub{},
					&erdMocks.PrivateKeyStub{
						ToByteArrayCalled: func() ([]byte, error) {
							return nil, expectedErr
						},
					},
				}, nil
			},
		}
		userAddress, _ := data.NewAddressFromBech32String(usrAddr)
		checkGetGuardianAddressResults(t, args, userAddress, expectedErr, emptyAddress)
	})
	t.Run("first time registering, but getGuardianInfoForKey fails on ToByteArray for second public key", func(t *testing.T) {
		t.Parallel()

		args := createMockArgs()
		args.KeysGenerator = &testscommon.KeysGeneratorStub{
			GenerateKeysCalled: func(index uint32) ([]crypto.PrivateKey, error) {
				return []crypto.PrivateKey{
					&erdMocks.PrivateKeyStub{},
					&erdMocks.PrivateKeyStub{
						GeneratePublicCalled: func() crypto.PublicKey {
							return &erdMocks.PublicKeyStub{
								ToByteArrayCalled: func() ([]byte, error) {
									return nil, expectedErr
								},
							}
						},
					},
				}, nil
			},
		}
		userAddress, _ := data.NewAddressFromBech32String(usrAddr)
		checkGetGuardianAddressResults(t, args, userAddress, expectedErr, emptyAddress)
	})
	t.Run("first time registering, but computeDataAndSave fails on Marshal", func(t *testing.T) {
		t.Parallel()

		args := createMockArgs()
		args.Marshaller = &erdMocks.MarshalizerStub{
			MarshalCalled: func(obj interface{}) ([]byte, error) {
				return nil, expectedErr
			},
		}
		userAddress, _ := data.NewAddressFromBech32String(usrAddr)
		checkGetGuardianAddressResults(t, args, userAddress, expectedErr, emptyAddress)
	})
	t.Run("first time registering, but computeDataAndSave fails while encrypting", func(t *testing.T) {
		t.Parallel()

		args := createMockArgs()
		args.KeysGenerator = &testscommon.KeysGeneratorStub{
			GenerateManagedKeyCalled: func() (crypto.PrivateKey, error) {
				return &erdMocks.PrivateKeyStub{
					GeneratePublicCalled: func() crypto.PublicKey {
						return &erdMocks.PublicKeyStub{
							ToByteArrayCalled: func() ([]byte, error) {
								return nil, expectedErr
							},
						}
					},
				}, nil
			},
			GenerateKeysCalled: func(index uint32) ([]crypto.PrivateKey, error) {
				return []crypto.PrivateKey{
					&erdMocks.PrivateKeyStub{},
					&erdMocks.PrivateKeyStub{},
				}, nil
			},
		}
		args.RegisteredUsersDB = &testscommon.ShardedStorageWithIndexStub{
			HasCalled: func(key []byte) error {
				return errors.New("missing key")
			},
			PutCalled: func(key, data []byte) error {
				return expectedErr
			},
		}
		userAddress, _ := data.NewAddressFromBech32String(usrAddr)
		checkGetGuardianAddressResults(t, args, userAddress, expectedErr, emptyAddress)
	})
	t.Run("first time registering, but computeDataAndSave fails during second marshal", func(t *testing.T) {
		t.Parallel()

		args := createMockArgs()
		args.RegisteredUsersDB = &testscommon.ShardedStorageWithIndexStub{
			HasCalled: func(key []byte) error {
				return errors.New("missing key")
			},
			PutCalled: func(key, data []byte) error {
				return expectedErr
			},
		}
		counter := 0
		args.Marshaller = &erdMocks.MarshalizerStub{
			MarshalCalled: func(obj interface{}) ([]byte, error) {
				counter++
				if counter > 1 {
					return nil, expectedErr
				}
				return json.Marshal(obj)
			},
		}
		userAddress, _ := data.NewAddressFromBech32String(usrAddr)
		checkGetGuardianAddressResults(t, args, userAddress, expectedErr, emptyAddress)
	})
	t.Run("first time registering, but computeDataAndSave fails while saving to db", func(t *testing.T) {
		t.Parallel()

		args := createMockArgs()
		args.RegisteredUsersDB = &testscommon.ShardedStorageWithIndexStub{
			HasCalled: func(key []byte) error {
				return errors.New("missing key")
			},
			PutCalled: func(key, data []byte) error {
				return expectedErr
			},
		}
		userAddress, _ := data.NewAddressFromBech32String(usrAddr)
		checkGetGuardianAddressResults(t, args, userAddress, expectedErr, emptyAddress)
	})
	t.Run("first time registering should work", func(t *testing.T) {
		t.Parallel()

		providedAddress := "provided address"
		args := createMockArgs()
		args.PubKeyConverter = &mock.PubkeyConverterStub{
			EncodeCalled: func(pkBytes []byte) string {
				return providedAddress
			},
		}

		userAddress, _ := data.NewAddressFromBech32String(usrAddr)
		checkGetGuardianAddressResults(t, args, userAddress, nil, providedAddress)
	})

	// Second time registering
	t.Run("second time registering, get from db returns error", func(t *testing.T) {
		t.Parallel()

		args := createMockArgs()
		args.RegisteredUsersDB = &testscommon.ShardedStorageWithIndexStub{
			GetCalled: func(key []byte) ([]byte, error) {
				return nil, expectedErr
			},
		}
		userAddress, _ := data.NewAddressFromBech32String(usrAddr)
		checkGetGuardianAddressResults(t, args, userAddress, expectedErr, emptyAddress)
	})
	t.Run("second time registering, first Unmarshal returns error", func(t *testing.T) {
		t.Parallel()

		args := createMockArgs()
		args.RegisteredUsersDB = &testscommon.ShardedStorageWithIndexStub{}
		args.Marshaller = &erdMocks.MarshalizerStub{
			UnmarshalCalled: func(obj interface{}, buff []byte) error {
				return expectedErr
			},
		}
		userAddress, _ := data.NewAddressFromBech32String(usrAddr)
		checkGetGuardianAddressResults(t, args, userAddress, expectedErr, emptyAddress)
	})
	t.Run("second time registering, decrypt fails", func(t *testing.T) {
		t.Parallel()

		args := createMockArgs()
		marshallerMock := &erdMocks.MarshalizerMock{}
		args.KeysGenerator = &testscommon.KeysGeneratorStub{
			GenerateManagedKeyCalled: func() (crypto.PrivateKey, error) {
				return &erdMocks.PrivateKeyStub{
					ToByteArrayCalled: func() ([]byte, error) {
						return nil, expectedErr
					},
				}, nil
			},
		}
		args.RegisteredUsersDB = &testscommon.ShardedStorageWithIndexStub{
			GetCalled: func(key []byte) ([]byte, error) {
				return getEncryptedDataBuff(t, marshallerMock, *providedUserInfo), nil
			},
		}
		userAddress, _ := data.NewAddressFromBech32String(usrAddr)
		checkGetGuardianAddressResults(t, args, userAddress, expectedErr, emptyAddress)
	})
	t.Run("second time registering, second Unmarshal returns error", func(t *testing.T) {
		t.Parallel()

		args := createMockArgs()
		marshallerMock := &erdMocks.MarshalizerMock{}
		args.RegisteredUsersDB = &testscommon.ShardedStorageWithIndexStub{
			GetCalled: func(key []byte) ([]byte, error) {
				return getEncryptedDataBuff(t, marshallerMock, *providedUserInfo), nil
			},
		}
		counter := 0
		args.Marshaller = &erdMocks.MarshalizerStub{
			UnmarshalCalled: func(obj interface{}, buff []byte) error {
				counter++
				if counter > 1 {
					return expectedErr
				}
				return marshallerMock.Unmarshal(obj, buff)
			},
			MarshalCalled: func(obj interface{}) ([]byte, error) {
				return marshallerMock.Marshal(obj)
			},
		}
		userAddress, _ := data.NewAddressFromBech32String(usrAddr)
		checkGetGuardianAddressResults(t, args, userAddress, expectedErr, emptyAddress)
	})
	t.Run("second time registering, first not usable yet should work", func(t *testing.T) {
		t.Parallel()

		providedUserInfoCopy := *providedUserInfo
<<<<<<< HEAD
		providedUserInfoCopy.FirstGuardian.State = core.NotUsableYet
		args := createMockArgs()
=======
		providedUserInfoCopy.FirstGuardian.State = core.NotUsable
		args := createMockArgs(usrAddr)
>>>>>>> 634f1bb5
		args.Marshaller = &erdMocks.MarshalizerMock{}
		args.RegisteredUsersDB = &testscommon.ShardedStorageWithIndexStub{
			GetCalled: func(key []byte) ([]byte, error) {
				return getEncryptedDataBuff(t, args.Marshaller, providedUserInfoCopy), nil
			},
		}
		args.PubKeyConverter = &mock.PubkeyConverterStub{
			EncodeCalled: func(pkBytes []byte) string {
				assert.Equal(t, providedUserInfoCopy.FirstGuardian.PublicKey, pkBytes)
				return string(pkBytes)
			},
		}

		userAddress, _ := data.NewAddressFromBech32String(usrAddr)
		checkGetGuardianAddressResults(t, args, userAddress, nil, string(providedUserInfoCopy.FirstGuardian.PublicKey))
	})
	t.Run("second time registering, first usable but second not yet should work", func(t *testing.T) {
		t.Parallel()

		providedUserInfoCopy := *providedUserInfo
<<<<<<< HEAD
		providedUserInfoCopy.SecondGuardian.State = core.NotUsableYet
		args := createMockArgs()
=======
		providedUserInfoCopy.SecondGuardian.State = core.NotUsable
		args := createMockArgs(usrAddr)
>>>>>>> 634f1bb5
		args.Marshaller = &erdMocks.MarshalizerMock{}
		args.RegisteredUsersDB = &testscommon.ShardedStorageWithIndexStub{
			GetCalled: func(key []byte) ([]byte, error) {
				return getEncryptedDataBuff(t, args.Marshaller, providedUserInfoCopy), nil
			},
		}
		args.PubKeyConverter = &mock.PubkeyConverterStub{
			EncodeCalled: func(pkBytes []byte) string {
				assert.Equal(t, providedUserInfoCopy.SecondGuardian.PublicKey, pkBytes)
				return string(pkBytes)
			},
		}

		userAddress, _ := data.NewAddressFromBech32String(usrAddr)
		checkGetGuardianAddressResults(t, args, userAddress, nil, string(providedUserInfoCopy.SecondGuardian.PublicKey))
	})
	t.Run("second time registering, both usable but proxy returns error", func(t *testing.T) {
		t.Parallel()

		args := createMockArgs()
		args.Marshaller = &erdMocks.MarshalizerMock{}
		args.RegisteredUsersDB = &testscommon.ShardedStorageWithIndexStub{
			GetCalled: func(key []byte) ([]byte, error) {
				return getEncryptedDataBuff(t, args.Marshaller, *providedUserInfo), nil
			},
		}
		args.Proxy = &erdMocks.ProxyStub{
			GetGuardianDataCalled: func(ctx context.Context, address erdgoCore.AddressHandler) (*api.GuardianData, error) {
				return nil, expectedErr
			},
		}

		userAddress, _ := data.NewAddressFromBech32String(usrAddr)
		checkGetGuardianAddressResults(t, args, userAddress, expectedErr, emptyAddress)
	})
	t.Run("second time registering, both missing from chain should return first", func(t *testing.T) {
		t.Parallel()

		args := createMockArgs()
		args.Marshaller = &erdMocks.MarshalizerMock{}
		args.RegisteredUsersDB = &testscommon.ShardedStorageWithIndexStub{
			GetCalled: func(key []byte) ([]byte, error) {
				return getEncryptedDataBuff(t, args.Marshaller, *providedUserInfo), nil
			},
		}
		args.Proxy = &erdMocks.ProxyStub{
			GetGuardianDataCalled: func(ctx context.Context, address erdgoCore.AddressHandler) (*api.GuardianData, error) {
				return &api.GuardianData{}, nil
			},
		}
		args.PubKeyConverter = &mock.PubkeyConverterStub{
			EncodeCalled: func(pkBytes []byte) string {
				return string(pkBytes)
			},
		}

		userAddress, _ := data.NewAddressFromBech32String(usrAddr)
		checkGetGuardianAddressResults(t, args, userAddress, nil, string(providedUserInfo.FirstGuardian.PublicKey))
	})
	t.Run("second time registering, both missing(nil data from proxy) from chain should return first", func(t *testing.T) {
		t.Parallel()

		args := createMockArgs()
		args.Marshaller = &erdMocks.MarshalizerMock{}
		args.RegisteredUsersDB = &testscommon.ShardedStorageWithIndexStub{
			HasCalled: func(key []byte) error {
				return nil
			},
			GetCalled: func(key []byte) ([]byte, error) {
				return getEncryptedDataBuff(t, args.Marshaller, *providedUserInfo), nil
			},
		}
		args.Proxy = &erdMocks.ProxyStub{
			GetGuardianDataCalled: func(ctx context.Context, address erdgoCore.AddressHandler) (*api.GuardianData, error) {
				return nil, nil
			},
		}
		args.PubKeyConverter = &mock.PubkeyConverterStub{
			EncodeCalled: func(pkBytes []byte) string {
				return string(pkBytes)
			},
		}

		userAddress, _ := data.NewAddressFromBech32String(usrAddr)
		checkGetGuardianAddressResults(t, args, userAddress, nil, string(providedUserInfo.FirstGuardian.PublicKey))
	})
	t.Run("second time registering, both on chain and first pending should return first", func(t *testing.T) {
		t.Parallel()

		args := createMockArgs()
		args.Marshaller = &erdMocks.MarshalizerMock{}
		args.RegisteredUsersDB = &testscommon.ShardedStorageWithIndexStub{
			GetCalled: func(key []byte) ([]byte, error) {
				return getEncryptedDataBuff(t, args.Marshaller, *providedUserInfo), nil
			},
		}
		args.Proxy = &erdMocks.ProxyStub{
			GetGuardianDataCalled: func(ctx context.Context, address erdgoCore.AddressHandler) (*api.GuardianData, error) {
				return &api.GuardianData{
					ActiveGuardian: &api.Guardian{
						Address: string(providedUserInfo.SecondGuardian.PublicKey),
					},
					PendingGuardian: &api.Guardian{
						Address: string(providedUserInfo.FirstGuardian.PublicKey),
					},
				}, nil
			},
		}
		args.PubKeyConverter = &mock.PubkeyConverterStub{
			EncodeCalled: func(pkBytes []byte) string {
				return string(pkBytes)
			},
		}

		userAddress, _ := data.NewAddressFromBech32String(usrAddr)
		checkGetGuardianAddressResults(t, args, userAddress, nil, string(providedUserInfo.FirstGuardian.PublicKey))
	})
	t.Run("second time registering, both on chain and first active should return second", func(t *testing.T) {
		t.Parallel()

		args := createMockArgs()
		args.Marshaller = &erdMocks.MarshalizerMock{}

		args.RegisteredUsersDB = &testscommon.ShardedStorageWithIndexStub{
			GetCalled: func(key []byte) ([]byte, error) {
				return getEncryptedDataBuff(t, args.Marshaller, *providedUserInfo), nil
			},
		}
		args.Proxy = &erdMocks.ProxyStub{
			GetGuardianDataCalled: func(ctx context.Context, address erdgoCore.AddressHandler) (*api.GuardianData, error) {
				return &api.GuardianData{
					ActiveGuardian: &api.Guardian{
						Address: string(providedUserInfo.FirstGuardian.PublicKey),
					},
					PendingGuardian: &api.Guardian{
						Address: string(providedUserInfo.SecondGuardian.PublicKey),
					},
				}, nil
			},
		}
		args.PubKeyConverter = &mock.PubkeyConverterStub{
			EncodeCalled: func(pkBytes []byte) string {
				return string(pkBytes)
			},
		}

		userAddress, _ := data.NewAddressFromBech32String(usrAddr)
		checkGetGuardianAddressResults(t, args, userAddress, nil, string(providedUserInfo.SecondGuardian.PublicKey))
	})
	t.Run("second time registering, only first on chain should return second", func(t *testing.T) {
		t.Parallel()

		args := createMockArgs()
		args.Marshaller = &erdMocks.MarshalizerMock{}
		args.RegisteredUsersDB = &testscommon.ShardedStorageWithIndexStub{
			GetCalled: func(key []byte) ([]byte, error) {
				return getEncryptedDataBuff(t, args.Marshaller, *providedUserInfo), nil
			},
		}
		args.Proxy = &erdMocks.ProxyStub{
			GetGuardianDataCalled: func(ctx context.Context, address erdgoCore.AddressHandler) (*api.GuardianData, error) {
				return &api.GuardianData{
					ActiveGuardian: &api.Guardian{
						Address: string(providedUserInfo.FirstGuardian.PublicKey),
					},
					PendingGuardian: &api.Guardian{},
				}, nil
			},
		}
		args.PubKeyConverter = &mock.PubkeyConverterStub{
			EncodeCalled: func(pkBytes []byte) string {
				return string(pkBytes)
			},
		}

		userAddress, _ := data.NewAddressFromBech32String(usrAddr)
		checkGetGuardianAddressResults(t, args, userAddress, nil, string(providedUserInfo.SecondGuardian.PublicKey))
	})
	t.Run("second time registering, only second on chain should return first", func(t *testing.T) {
		t.Parallel()

		args := createMockArgs()
		args.Marshaller = &erdMocks.MarshalizerMock{}
		args.RegisteredUsersDB = &testscommon.ShardedStorageWithIndexStub{
			GetCalled: func(key []byte) ([]byte, error) {
				return getEncryptedDataBuff(t, args.Marshaller, *providedUserInfo), nil
			},
		}
		args.Proxy = &erdMocks.ProxyStub{
			GetGuardianDataCalled: func(ctx context.Context, address erdgoCore.AddressHandler) (*api.GuardianData, error) {
				return &api.GuardianData{
					ActiveGuardian: &api.Guardian{
						Address: string(providedUserInfo.SecondGuardian.PublicKey),
					},
					PendingGuardian: &api.Guardian{},
				}, nil
			},
		}
		args.PubKeyConverter = &mock.PubkeyConverterStub{
			EncodeCalled: func(pkBytes []byte) string {
				return string(pkBytes)
			},
		}

		userAddress, _ := data.NewAddressFromBech32String(usrAddr)
		checkGetGuardianAddressResults(t, args, userAddress, nil, string(providedUserInfo.FirstGuardian.PublicKey))
	})
	t.Run("second time registering, final put returns error", func(t *testing.T) {
		t.Parallel()

		args := createMockArgs()
		args.Marshaller = &erdMocks.MarshalizerMock{}
		args.RegisteredUsersDB = &testscommon.ShardedStorageWithIndexStub{
			GetCalled: func(key []byte) ([]byte, error) {
				return getEncryptedDataBuff(t, args.Marshaller, *providedUserInfo), nil
			},
			PutCalled: func(key, data []byte) error {
				return expectedErr
			},
		}
		args.Proxy = &erdMocks.ProxyStub{
			GetGuardianDataCalled: func(ctx context.Context, address erdgoCore.AddressHandler) (*api.GuardianData, error) {
				return &api.GuardianData{
					ActiveGuardian:  &api.Guardian{},
					PendingGuardian: &api.Guardian{},
				}, nil
			},
		}
		args.PubKeyConverter = &mock.PubkeyConverterStub{
			EncodeCalled: func(pkBytes []byte) string {
				return string(pkBytes)
			},
		}

		userAddress, _ := data.NewAddressFromBech32String(usrAddr)
		checkGetGuardianAddressResults(t, args, userAddress, expectedErr, emptyAddress)

	})
}

func TestServiceResolver_RegisterUser(t *testing.T) {
	t.Parallel()

	addr, _ := data.NewAddressFromBech32String(usrAddr)
	t.Run("should return first guardian if none registered", func(t *testing.T) {
		t.Parallel()

		expectedQR := []byte("expected qr")
		providedUserInfoCopy := *providedUserInfo
		args := createMockArgs()
		args.Marshaller = &erdMocks.MarshalizerMock{}
		args.RegisteredUsersDB = &testscommon.ShardedStorageWithIndexStub{
			HasCalled: func(key []byte) error {
				return expectedErr
			},
		}
		args.Provider = &testscommon.ProviderStub{
			RegisterUserCalled: func(account, tag, guardian string) ([]byte, error) {
				assert.Equal(t, addr.AddressAsBech32String(), account)
				assert.Equal(t, addr.Pretty(), tag)
				return expectedQR, nil
			},
		}
		args.PubKeyConverter = &mock.PubkeyConverterStub{
			EncodeCalled: func(pkBytes []byte) string {
				return string(pkBytes)
			},
		}
		req := requests.RegistrationPayload{}
		checkRegisterUserResults(t, args, addr, req, nil, expectedQR, string(providedUserInfoCopy.FirstGuardian.PublicKey))
	})
	t.Run("should return first guardian if first is registered but not usable", func(t *testing.T) {
		t.Parallel()

		expectedQR := []byte("expected qr")
		args := createMockArgs()
		providedUserInfoCopy := *providedUserInfo
		providedUserInfoCopy.FirstGuardian.State = core.NotUsable
		args.Marshaller = &erdMocks.MarshalizerMock{}
		args.RegisteredUsersDB = &testscommon.ShardedStorageWithIndexStub{
			HasCalled: func(key []byte) error {
				return expectedErr
			},
			GetCalled: func(key []byte) ([]byte, error) {
				return getEncryptedDataBuff(t, args.Marshaller, providedUserInfoCopy), nil
			},
		}
		args.Provider = &testscommon.ProviderStub{
			RegisterUserCalled: func(account, tag, guardian string) ([]byte, error) {
				assert.Equal(t, addr.AddressAsBech32String(), account)
				assert.Equal(t, addr.Pretty(), tag)
				return expectedQR, nil
			},
		}
		args.PubKeyConverter = &mock.PubkeyConverterStub{
			EncodeCalled: func(pkBytes []byte) string {
				return string(pkBytes)
			},
		}
		req := requests.RegistrationPayload{}
		checkRegisterUserResults(t, args, addr, req, nil, expectedQR, string(providedUserInfoCopy.FirstGuardian.PublicKey))
	})
	t.Run("should work for first guardian and real address", func(t *testing.T) {
		t.Parallel()

		providedUserInfoCopy := *providedUserInfo
<<<<<<< HEAD
		providedUserInfoCopy.FirstGuardian.State = core.NotUsableYet
		args := createMockArgs()
=======
		providedUserInfoCopy.FirstGuardian.State = core.NotUsable
		args := createMockArgs(usrAddr)
>>>>>>> 634f1bb5
		args.Marshaller = &erdMocks.MarshalizerMock{}
		args.RegisteredUsersDB = &testscommon.ShardedStorageWithIndexStub{
			GetCalled: func(key []byte) ([]byte, error) {
				return getEncryptedDataBuff(t, args.Marshaller, providedUserInfoCopy), nil
			},
		}
		args.PubKeyConverter = &mock.PubkeyConverterStub{
			EncodeCalled: func(pkBytes []byte) string {
				return string(pkBytes)
			},
		}
		req := requests.RegistrationPayload{}
		expectedQR := []byte("expected qr")
		args.Provider = &testscommon.ProviderStub{
			RegisterUserCalled: func(account, tag, guardian string) ([]byte, error) {
				assert.Equal(t, addr.AddressAsBech32String(), account)
				assert.Equal(t, addr.Pretty(), tag)
				return expectedQR, nil
			},
		}
		checkRegisterUserResults(t, args, addr, req, nil, expectedQR, string(providedUserInfoCopy.FirstGuardian.PublicKey))
	})
	t.Run("getGuardianAddress returns error", func(t *testing.T) {
		t.Parallel()

		args := createMockArgs()
		args.RegisteredUsersDB = &testscommon.ShardedStorageWithIndexStub{
			HasCalled: func(key []byte) error {
				return expectedErr
			},
		}
		args.KeysGenerator = &testscommon.KeysGeneratorStub{
			GenerateKeysCalled: func(index uint32) ([]crypto.PrivateKey, error) {
				return nil, expectedErr
			},
		}

		req := requests.RegistrationPayload{}
		expectedQR := []byte("expected qr")
		args.Provider = &testscommon.ProviderStub{
			RegisterUserCalled: func(account, tag, guardian string) ([]byte, error) {
				assert.Equal(t, addr.AddressAsBech32String(), account)
				assert.Equal(t, addr.Pretty(), tag)
				return expectedQR, nil
			},
		}

		checkRegisterUserResults(t, args, addr, req, expectedErr, nil, emptyAddress)
	})
	t.Run("RegisterUser returns error", func(t *testing.T) {
		t.Parallel()

		args := createMockArgs()
		providedUserInfoCopy := *providedUserInfo
		providedUserInfoCopy.SecondGuardian.State = core.NotUsable
		args.Marshaller = &erdMocks.MarshalizerMock{}
		args.RegisteredUsersDB = &testscommon.ShardedStorageWithIndexStub{
			GetCalled: func(key []byte) ([]byte, error) {
				return getEncryptedDataBuff(t, args.Marshaller, providedUserInfoCopy), nil
			},
		}
		req := requests.RegistrationPayload{}
		args.Provider = &testscommon.ProviderStub{
			RegisterUserCalled: func(account, tag, guardian string) ([]byte, error) {
				assert.Equal(t, addr.AddressAsBech32String(), account)
				assert.Equal(t, addr.Pretty(), tag)
				return nil, expectedErr
			},
		}

		checkRegisterUserResults(t, args, addr, req, expectedErr, nil, emptyAddress)
	})
	t.Run("should work for second guardian and tag provided", func(t *testing.T) {
		t.Parallel()

		providedTag := "tag"
		providedUserInfoCopy := *providedUserInfo
<<<<<<< HEAD
		providedUserInfoCopy.SecondGuardian.State = core.NotUsableYet
		args := createMockArgs()
=======
		providedUserInfoCopy.SecondGuardian.State = core.NotUsable
		args := createMockArgs(usrAddr)
>>>>>>> 634f1bb5
		args.Marshaller = &erdMocks.MarshalizerMock{}
		args.RegisteredUsersDB = &testscommon.ShardedStorageWithIndexStub{
			GetCalled: func(key []byte) ([]byte, error) {
				return getEncryptedDataBuff(t, args.Marshaller, providedUserInfoCopy), nil
			},
		}
		args.PubKeyConverter = &mock.PubkeyConverterStub{
			EncodeCalled: func(pkBytes []byte) string {
				return string(pkBytes)
			},
		}
		req := requests.RegistrationPayload{
			Tag: providedTag,
		}
		expectedQR := []byte("expected qr")
		args.Provider = &testscommon.ProviderStub{
			RegisterUserCalled: func(account, tag, guardian string) ([]byte, error) {
				assert.Equal(t, providedTag, tag)
				assert.NotEqual(t, account, tag)
				return expectedQR, nil
			},
		}

		userAddress, _ := data.NewAddressFromBech32String(usrAddr)
		checkRegisterUserResults(t, args, userAddress, req, nil, expectedQR, string(providedUserInfoCopy.SecondGuardian.PublicKey))
	})
}

func TestServiceResolver_VerifyCode(t *testing.T) {
	t.Parallel()

	providedRequest := requests.VerificationPayload{
		Code: "secret code",
	}
	t.Run("verify code and update otp returns error", func(t *testing.T) {
		t.Parallel()

		args := createMockArgs()
		args.Provider = &testscommon.ProviderStub{
			ValidateCodeCalled: func(account, guardian, userCode string) error {
				return expectedErr
			},
		}
		userAddress, _ := data.NewAddressFromBech32String(usrAddr)
		checkVerifyCodeResults(t, args, userAddress, providedRequest, expectedErr)
	})
	t.Run("decode returns error", func(t *testing.T) {
		t.Parallel()

		args := createMockArgs()
		args.PubKeyConverter = &mock.PubkeyConverterStub{
			DecodeCalled: func(humanReadable string) ([]byte, error) {
				return nil, expectedErr
			},
		}
		userAddress, _ := data.NewAddressFromBech32String(usrAddr)
		checkVerifyCodeResults(t, args, userAddress, providedRequest, expectedErr)
	})
	t.Run("update guardian state if needed fails - get user info error", func(t *testing.T) {
		t.Parallel()

		args := createMockArgs()
		args.RegisteredUsersDB = &testscommon.ShardedStorageWithIndexStub{
			GetCalled: func(key []byte) ([]byte, error) {
				return nil, expectedErr
			},
		}
		userAddress, _ := data.NewAddressFromBech32String(usrAddr)
		checkVerifyCodeResults(t, args, userAddress, providedRequest, expectedErr)
	})
	t.Run("update guardian state if needed fails - trying to update first guardian but already usable", func(t *testing.T) {
		t.Parallel()

		providedUserInfoCopy := *providedUserInfo
		providedUserInfoCopy.FirstGuardian.State = core.Usable
		args := createMockArgs()
		args.Marshaller = &erdMocks.MarshalizerMock{}
		args.RegisteredUsersDB = &testscommon.ShardedStorageWithIndexStub{
			GetCalled: func(key []byte) ([]byte, error) {
				return getEncryptedDataBuff(t, args.Marshaller, providedUserInfoCopy), nil
			},
		}
		args.PubKeyConverter = &mock.PubkeyConverterStub{
			DecodeCalled: func(humanReadable string) ([]byte, error) {
				return providedUserInfo.FirstGuardian.PublicKey, nil
			},
		}
		userAddress, _ := data.NewAddressFromBech32String(usrAddr)
		checkVerifyCodeResults(t, args, userAddress, providedRequest, ErrInvalidGuardianState)
	})
	t.Run("update guardian state if needed fails - trying to update second guardian but already usable", func(t *testing.T) {
		t.Parallel()

		providedUserInfoCopy := *providedUserInfo
		providedUserInfoCopy.SecondGuardian.State = core.Usable
		args := createMockArgs()
		args.Marshaller = &erdMocks.MarshalizerMock{}
		args.RegisteredUsersDB = &testscommon.ShardedStorageWithIndexStub{
			GetCalled: func(key []byte) ([]byte, error) {
				return getEncryptedDataBuff(t, args.Marshaller, providedUserInfoCopy), nil
			},
		}
		args.PubKeyConverter = &mock.PubkeyConverterStub{
			DecodeCalled: func(humanReadable string) ([]byte, error) {
				return providedUserInfo.SecondGuardian.PublicKey, nil
			},
		}
		userAddress, _ := data.NewAddressFromBech32String(usrAddr)
		checkVerifyCodeResults(t, args, userAddress, providedRequest, ErrInvalidGuardianState)
	})
	t.Run("should work for first guardian", func(t *testing.T) {
		t.Parallel()

		providedUserInfoCopy := *providedUserInfo
<<<<<<< HEAD
		providedUserInfoCopy.FirstGuardian.State = core.NotUsableYet
		args := createMockArgs()
=======
		providedUserInfoCopy.FirstGuardian.State = core.NotUsable
		args := createMockArgs(usrAddr)
>>>>>>> 634f1bb5
		args.Marshaller = &erdMocks.MarshalizerMock{}
		args.RegisteredUsersDB = &testscommon.ShardedStorageWithIndexStub{
			GetCalled: func(key []byte) ([]byte, error) {
				return getEncryptedDataBuff(t, args.Marshaller, providedUserInfoCopy), nil
			},
		}
		args.PubKeyConverter = &mock.PubkeyConverterStub{
			DecodeCalled: func(humanReadable string) ([]byte, error) {
				return providedUserInfo.FirstGuardian.PublicKey, nil
			},
		}
		wasCalled := false
		args.Provider = &testscommon.ProviderStub{
			ValidateCodeCalled: func(account, guardian, userCode string) error {
				assert.Equal(t, providedRequest.Code, userCode)
				wasCalled = true
				return nil
			},
		}
		userAddress, _ := data.NewAddressFromBech32String(usrAddr)
		checkVerifyCodeResults(t, args, userAddress, providedRequest, nil)
		assert.True(t, wasCalled)
	})
	t.Run("should work for second guardian", func(t *testing.T) {
		t.Parallel()

		providedUserInfoCopy := *providedUserInfo
<<<<<<< HEAD
		providedUserInfoCopy.SecondGuardian.State = core.NotUsableYet
		args := createMockArgs()
=======
		providedUserInfoCopy.SecondGuardian.State = core.NotUsable
		args := createMockArgs(usrAddr)
>>>>>>> 634f1bb5
		args.Marshaller = &erdMocks.MarshalizerMock{}
		args.RegisteredUsersDB = &testscommon.ShardedStorageWithIndexStub{
			GetCalled: func(key []byte) ([]byte, error) {
				return getEncryptedDataBuff(t, args.Marshaller, providedUserInfoCopy), nil
			},
		}
		args.PubKeyConverter = &mock.PubkeyConverterStub{
			DecodeCalled: func(humanReadable string) ([]byte, error) {
				return providedUserInfo.SecondGuardian.PublicKey, nil
			},
		}
		wasCalled := false
		args.Provider = &testscommon.ProviderStub{
			ValidateCodeCalled: func(account, guardian, userCode string) error {
				assert.Equal(t, providedRequest.Code, userCode)
				wasCalled = true
				return nil
			},
		}
		userAddress, _ := data.NewAddressFromBech32String(usrAddr)
		checkVerifyCodeResults(t, args, userAddress, providedRequest, nil)
		assert.True(t, wasCalled)
	})
}

func TestServiceResolver_SignTransaction(t *testing.T) {
	t.Parallel()

	providedSender := "erd1qyu5wthldzr8wx5c9ucg8kjagg0jfs53s8nr3zpz3hypefsdd8ssycr6th"
	providedRequest := requests.SignTransaction{
		Tx: data.Transaction{
			SndAddr:   providedSender,
			Signature: hex.EncodeToString([]byte("signature")),
		},
	}
	userAddress, _ := data.NewAddressFromBech32String(providedSender)
	t.Run("tx validation fails, sender is different than credentials one", func(t *testing.T) {
		t.Parallel()

		args := createMockArgs()
		anotherSender := "erd1spyavw0956vq68xj8y4tenjpq2wd5a9p2c6j8gsz7ztyrnpxrruqzu66jx"
		anotherAddress, _ := data.NewAddressFromBech32String(anotherSender)
		checkSignTransactionResults(t, args, anotherAddress, providedRequest, nil, ErrInvalidSender)
	})
	t.Run("tx validation fails, marshal fails", func(t *testing.T) {
		t.Parallel()

		args := createMockArgs()
		args.Marshaller = &erdMocks.MarshalizerStub{
			MarshalCalled: func(obj interface{}) ([]byte, error) {
				return nil, expectedErr
			},
		}
		checkSignTransactionResults(t, args, userAddress, providedRequest, nil, expectedErr)
	})
	t.Run("tx validation fails, signature verification fails", func(t *testing.T) {
		t.Parallel()

		args := createMockArgs()
		args.SignatureVerifier = &erdMocks.SignerStub{
			VerifyByteSliceCalled: func(msg []byte, publicKey crypto.PublicKey, sig []byte) error {
				return expectedErr
			},
		}
		checkSignTransactionResults(t, args, userAddress, providedRequest, nil, expectedErr)
	})
	t.Run("code validation fails", func(t *testing.T) {
		t.Parallel()

		args := createMockArgs()
		args.Provider = &testscommon.ProviderStub{
			ValidateCodeCalled: func(account, guardian, userCode string) error {
				return expectedErr
			},
		}
		checkSignTransactionResults(t, args, userAddress, providedRequest, nil, expectedErr)
	})
	t.Run("tx request validation fails, getUserInfo error", func(t *testing.T) {
		t.Parallel()

		args := createMockArgs()
		args.RegisteredUsersDB = &testscommon.ShardedStorageWithIndexStub{
			GetCalled: func(key []byte) ([]byte, error) {
				return nil, expectedErr
			},
		}
		checkSignTransactionResults(t, args, userAddress, providedRequest, nil, expectedErr)
	})
	t.Run("getGuardianForTx fails, unknown guardian", func(t *testing.T) {
		t.Parallel()

		request := requests.SignTransaction{
			Tx: data.Transaction{
				SndAddr:      providedSender,
				GuardianAddr: "unknown guardian",
				Signature:    hex.EncodeToString([]byte("signature")),
			},
		}
		args := createMockArgs()
		args.Marshaller = &erdMocks.MarshalizerMock{}
		args.RegisteredUsersDB = &testscommon.ShardedStorageWithIndexStub{
			GetCalled: func(key []byte) ([]byte, error) {
				return getEncryptedDataBuff(t, args.Marshaller, *providedUserInfo), nil
			},
		}
		checkSignTransactionResults(t, args, userAddress, request, nil, ErrInvalidGuardian)
	})
	t.Run("getGuardianForTx fails, provided guardian is not usable yet", func(t *testing.T) {
		t.Parallel()

		providedUserInfoCopy := *providedUserInfo
		providedUserInfoCopy.FirstGuardian.State = core.NotUsable
		request := requests.SignTransaction{
			Tx: data.Transaction{
				SndAddr:      providedSender,
				Signature:    hex.EncodeToString([]byte("signature")),
				GuardianAddr: string(providedUserInfoCopy.FirstGuardian.PublicKey),
			},
		}
		args := createMockArgs()
		args.Marshaller = &erdMocks.MarshalizerMock{}
		args.PubKeyConverter = &mock.PubkeyConverterStub{
			EncodeCalled: func(pkBytes []byte) string {
				return string(pkBytes)
			},
		}
		args.RegisteredUsersDB = &testscommon.ShardedStorageWithIndexStub{
			GetCalled: func(key []byte) ([]byte, error) {
				return getEncryptedDataBuff(t, args.Marshaller, providedUserInfoCopy), nil
			},
		}
<<<<<<< HEAD
		checkSignTransactionResults(t, args, userAddress, request, nil, ErrGuardianNotYetUsable)
=======
		checkSignTransactionResults(t, args, request, nil, ErrGuardianNotUsable)
>>>>>>> 634f1bb5
	})
	t.Run("apply guardian signature fails", func(t *testing.T) {
		t.Parallel()

		request := requests.SignTransaction{
			Tx: data.Transaction{
				SndAddr:      providedSender,
				Signature:    hex.EncodeToString([]byte("signature")),
				GuardianAddr: string(providedUserInfo.SecondGuardian.PublicKey),
			},
		}
		args := createMockArgs()
		args.Marshaller = &erdMocks.MarshalizerMock{}
		args.PubKeyConverter = &mock.PubkeyConverterStub{
			EncodeCalled: func(pkBytes []byte) string {
				return string(pkBytes)
			},
		}
		args.RegisteredUsersDB = &testscommon.ShardedStorageWithIndexStub{
			GetCalled: func(key []byte) ([]byte, error) {
				return getEncryptedDataBuff(t, args.Marshaller, *providedUserInfo), nil
			},
		}
		args.GuardedTxBuilder = &testscommon.GuardedTxBuilderStub{
			ApplyGuardianSignatureCalled: func(cryptoHolderGuardian erdgoCore.CryptoComponentsHolder, tx *data.Transaction) error {
				return expectedErr
			},
		}

		resolver, _ := NewServiceResolver(args)
		resolver.newCryptoComponentsHolderHandler = func(keyGen crypto.KeyGenerator, skBytes []byte) (erdgoCore.CryptoComponentsHolder, error) {
			return nil, nil
		}

		assert.False(t, check.IfNil(resolver))
		txHash, err := resolver.SignTransaction(userAddress, request)
		assert.True(t, errors.Is(err, expectedErr))
		assert.Nil(t, txHash)
	})
	t.Run("marshal fails for final tx", func(t *testing.T) {
		t.Parallel()

		request := requests.SignTransaction{
			Tx: data.Transaction{
				SndAddr:      providedSender,
				Signature:    hex.EncodeToString([]byte("signature")),
				GuardianAddr: string(providedUserInfo.SecondGuardian.PublicKey),
			},
		}
		args := createMockArgs()
		args.Marshaller = &erdMocks.MarshalizerMock{}
		args.PubKeyConverter = &mock.PubkeyConverterStub{
			EncodeCalled: func(pkBytes []byte) string {
				return string(pkBytes)
			},
		}
		args.RegisteredUsersDB = &testscommon.ShardedStorageWithIndexStub{
			GetCalled: func(key []byte) ([]byte, error) {
				return getEncryptedDataBuff(t, args.Marshaller, *providedUserInfo), nil
			},
		}
		counter := 0
		args.Marshaller = &erdMocks.MarshalizerStub{
			MarshalCalled: func(obj interface{}) ([]byte, error) {
				counter++
				if counter > 3 {
					return nil, expectedErr
				}
				return erdMocks.MarshalizerMock{}.Marshal(obj)
			},
			UnmarshalCalled: func(obj interface{}, buff []byte) error {
				return erdMocks.MarshalizerMock{}.Unmarshal(obj, buff)
			},
		}

		resolver, _ := NewServiceResolver(args)
		resolver.newCryptoComponentsHolderHandler = func(keyGen crypto.KeyGenerator, skBytes []byte) (erdgoCore.CryptoComponentsHolder, error) {
			return nil, nil
		}

		assert.False(t, check.IfNil(resolver))
		txHash, err := resolver.SignTransaction(userAddress, request)
		assert.True(t, errors.Is(err, expectedErr))
		assert.Nil(t, txHash)
	})
	t.Run("should work", func(t *testing.T) {
		t.Parallel()

		request := requests.SignTransaction{
			Tx: data.Transaction{
				SndAddr:      providedSender,
				Signature:    hex.EncodeToString([]byte("signature")),
				GuardianAddr: string(providedUserInfo.SecondGuardian.PublicKey),
			},
		}
		args := createMockArgs()
		args.Marshaller = &erdMocks.MarshalizerMock{}
		args.PubKeyConverter = &mock.PubkeyConverterStub{
			EncodeCalled: func(pkBytes []byte) string {
				return string(pkBytes)
			},
		}
		args.RegisteredUsersDB = &testscommon.ShardedStorageWithIndexStub{
			GetCalled: func(key []byte) ([]byte, error) {
				return getEncryptedDataBuff(t, args.Marshaller, *providedUserInfo), nil
			},
		}
		providedGuardianSignature := "provided signature"
		args.GuardedTxBuilder = &testscommon.GuardedTxBuilderStub{
			ApplyGuardianSignatureCalled: func(cryptoHolderGuardian erdgoCore.CryptoComponentsHolder, tx *data.Transaction) error {
				tx.GuardianSignature = providedGuardianSignature
				return nil
			},
		}
		args.Marshaller = &erdMocks.MarshalizerMock{}
		txCopy := request.Tx
		txCopy.GuardianSignature = providedGuardianSignature
		finalTxBuff, _ := args.Marshaller.Marshal(&txCopy)

		resolver, _ := NewServiceResolver(args)
		resolver.newCryptoComponentsHolderHandler = func(keyGen crypto.KeyGenerator, skBytes []byte) (erdgoCore.CryptoComponentsHolder, error) {
			return nil, nil
		}

		assert.False(t, check.IfNil(resolver))
		txHash, err := resolver.SignTransaction(userAddress, request)
		assert.Nil(t, err)
		assert.Equal(t, finalTxBuff, txHash)
	})
}

func TestServiceResolver_SignMultipleTransactions(t *testing.T) {
	t.Parallel()

	providedSender := "erd1qyu5wthldzr8wx5c9ucg8kjagg0jfs53s8nr3zpz3hypefsdd8ssycr6th"
	providedRequest := requests.SignMultipleTransactions{
		Txs: []data.Transaction{
			{
				SndAddr:      providedSender,
				Signature:    hex.EncodeToString([]byte("signature")),
				GuardianAddr: string(providedUserInfo.FirstGuardian.PublicKey),
			}, {
				SndAddr:      providedSender,
				Signature:    hex.EncodeToString([]byte("signature")),
				GuardianAddr: string(providedUserInfo.FirstGuardian.PublicKey),
			},
		},
	}
	userAddress, _ := data.NewAddressFromBech32String(usrAddr)
	t.Run("tx validation fails, different guardians on txs", func(t *testing.T) {
		t.Parallel()

		request := requests.SignMultipleTransactions{
			Txs: []data.Transaction{
				{
					SndAddr:      providedSender,
					Signature:    hex.EncodeToString([]byte("signature")),
					GuardianAddr: string(providedUserInfo.FirstGuardian.PublicKey),
				}, {
					SndAddr:      providedSender,
					Signature:    hex.EncodeToString([]byte("signature")),
					GuardianAddr: string(providedUserInfo.SecondGuardian.PublicKey),
				},
			},
		}
		args := createMockArgs()
		checkSignMultipleTransactionsResults(t, args, userAddress, request, nil, ErrGuardianMismatch)
	})
	t.Run("tx validation fails, different senders on txs", func(t *testing.T) {
		t.Parallel()

		request := requests.SignMultipleTransactions{
			Txs: []data.Transaction{
				{
					SndAddr:   providedSender,
					Signature: hex.EncodeToString([]byte("signature")),
				}, {
					SndAddr:   "erd14uqxan5rgucsf6537ll4vpwyc96z7us5586xhc5euv8w96rsw95sfl6a49",
					Signature: hex.EncodeToString([]byte("signature")),
				},
			},
		}
		args := createMockArgs()
		checkSignMultipleTransactionsResults(t, args, userAddress, request, nil, ErrInvalidSender)
	})
	t.Run("apply guardian signature fails for second tx", func(t *testing.T) {
		t.Parallel()

		args := createMockArgs()
		args.Marshaller = &erdMocks.MarshalizerMock{}
		args.PubKeyConverter = &mock.PubkeyConverterStub{
			EncodeCalled: func(pkBytes []byte) string {
				return string(pkBytes)
			},
		}
		args.RegisteredUsersDB = &testscommon.ShardedStorageWithIndexStub{
			GetCalled: func(key []byte) ([]byte, error) {
				return getEncryptedDataBuff(t, args.Marshaller, *providedUserInfo), nil
			},
		}
		counter := 0
		args.GuardedTxBuilder = &testscommon.GuardedTxBuilderStub{
			ApplyGuardianSignatureCalled: func(cryptoHolderGuardian erdgoCore.CryptoComponentsHolder, tx *data.Transaction) error {
				counter++
				if counter > 1 {
					return expectedErr
				}
				return nil
			},
		}
		resolver, _ := NewServiceResolver(args)
		resolver.newCryptoComponentsHolderHandler = func(keyGen crypto.KeyGenerator, skBytes []byte) (erdgoCore.CryptoComponentsHolder, error) {
			return nil, nil
		}

		assert.False(t, check.IfNil(resolver))
		txHashes, err := resolver.SignMultipleTransactions(userAddress, providedRequest)
		assert.True(t, errors.Is(err, expectedErr))
		assert.Nil(t, txHashes)
	})
	t.Run("marshal fails for second tx", func(t *testing.T) {
		t.Parallel()

		args := createMockArgs()
		args.Marshaller = &erdMocks.MarshalizerMock{}
		args.PubKeyConverter = &mock.PubkeyConverterStub{
			EncodeCalled: func(pkBytes []byte) string {
				return string(pkBytes)
			},
		}
		args.RegisteredUsersDB = &testscommon.ShardedStorageWithIndexStub{
			GetCalled: func(key []byte) ([]byte, error) {
				return getEncryptedDataBuff(t, args.Marshaller, *providedUserInfo), nil
			},
		}
		counter := 0
		args.Marshaller = &erdMocks.MarshalizerStub{
			MarshalCalled: func(obj interface{}) ([]byte, error) {
				counter++
				if counter > 4 {
					return nil, expectedErr
				}
				return erdMocks.MarshalizerMock{}.Marshal(obj)
			},
			UnmarshalCalled: func(obj interface{}, buff []byte) error {
				return erdMocks.MarshalizerMock{}.Unmarshal(obj, buff)
			},
		}
		resolver, _ := NewServiceResolver(args)
		resolver.newCryptoComponentsHolderHandler = func(keyGen crypto.KeyGenerator, skBytes []byte) (erdgoCore.CryptoComponentsHolder, error) {
			return nil, nil
		}

		assert.False(t, check.IfNil(resolver))
		txHashes, err := resolver.SignMultipleTransactions(userAddress, providedRequest)
		assert.True(t, errors.Is(err, expectedErr))
		assert.Nil(t, txHashes)
	})
	t.Run("should work", func(t *testing.T) {
		t.Parallel()

		args := createMockArgs()
		args.Marshaller = &erdMocks.MarshalizerMock{}
		args.PubKeyConverter = &mock.PubkeyConverterStub{
			EncodeCalled: func(pkBytes []byte) string {
				return string(pkBytes)
			},
		}
		args.RegisteredUsersDB = &testscommon.ShardedStorageWithIndexStub{
			GetCalled: func(key []byte) ([]byte, error) {
				return getEncryptedDataBuff(t, args.Marshaller, *providedUserInfo), nil
			},
		}
		providedGuardianSignature := "provided signature"
		args.GuardedTxBuilder = &testscommon.GuardedTxBuilderStub{
			ApplyGuardianSignatureCalled: func(cryptoHolderGuardian erdgoCore.CryptoComponentsHolder, tx *data.Transaction) error {
				tx.GuardianSignature = providedGuardianSignature
				return nil
			},
		}
		args.Marshaller = &erdMocks.MarshalizerMock{}
		expectedResponse := make([][]byte, len(providedRequest.Txs))
		for idx := range providedRequest.Txs {
			txCopy := providedRequest.Txs[idx]
			txCopy.GuardianSignature = providedGuardianSignature
			expectedResponse[idx], _ = args.Marshaller.Marshal(txCopy)
		}
		resolver, _ := NewServiceResolver(args)
		resolver.newCryptoComponentsHolderHandler = func(keyGen crypto.KeyGenerator, skBytes []byte) (erdgoCore.CryptoComponentsHolder, error) {
			return nil, nil
		}

		assert.False(t, check.IfNil(resolver))
		txHashes, err := resolver.SignMultipleTransactions(userAddress, providedRequest)
		assert.Equal(t, expectedResponse, txHashes)
		assert.Nil(t, err)
	})
}

func TestPutGet(t *testing.T) {
	t.Parallel()

	addr1, _ := data.NewAddressFromBech32String("erd1qyu5wthldzr8wx5c9ucg8kjagg0jfs53s8nr3zpz3hypefsdd8ssycr6th")
	addr2, _ := data.NewAddressFromBech32String("erd14uqxan5rgucsf6537ll4vpwyc96z7us5586xhc5euv8w96rsw95sfl6a49")
	args := createMockArgs()
	localCacher := make(map[string][]byte)
	args.RegisteredUsersDB = &testscommon.ShardedStorageWithIndexStub{
		PutCalled: func(key, data []byte) error {
			localCacher[string(key)] = data
			return nil
		},
		GetCalled: func(key []byte) ([]byte, error) {
			return localCacher[string(key)], nil
		},
	}
	args.Marshaller = &erdMocks.MarshalizerMock{}

	resolver, _ := NewServiceResolver(args)
	assert.False(t, check.IfNil(resolver))

	firstGuardian1 := core.GuardianInfo{
		PublicKey:  []byte("public key first 1"),
		PrivateKey: []byte("private key first 1"),
		State:      core.Usable,
	}
	secondGuardian1 := core.GuardianInfo{
		PublicKey:  []byte("public key second 1"),
		PrivateKey: []byte("private key second 1"),
		State:      core.Usable,
	}
	providedUserInfo1 := &core.UserInfo{
		Index:          1,
		FirstGuardian:  firstGuardian1,
		SecondGuardian: secondGuardian1,
	}
	err := resolver.marshalAndSave(addr1.AddressBytes(), providedUserInfo1)
	assert.Nil(t, err)
	assert.Equal(t, 1, len(localCacher))

	firstGuardian2 := core.GuardianInfo{
		PublicKey:  []byte("public key first 2"),
		PrivateKey: []byte("private key first 2"),
		State:      core.Usable,
	}
	secondGuardian2 := core.GuardianInfo{
		PublicKey:  []byte("public key second 2"),
		PrivateKey: []byte("private key second 2"),
		State:      core.Usable,
	}
	providedUserInfo2 := &core.UserInfo{
		Index:          2,
		FirstGuardian:  firstGuardian2,
		SecondGuardian: secondGuardian2,
	}

	err = resolver.marshalAndSave(addr2.AddressBytes(), providedUserInfo2)
	assert.Nil(t, err)
	assert.Equal(t, 2, len(localCacher))

	userInfo, err := resolver.getUserInfo(addr1.AddressBytes())
	assert.Nil(t, err)
	assert.Equal(t, providedUserInfo1.Index, userInfo.Index)
	assert.Equal(t, providedUserInfo1.FirstGuardian, userInfo.FirstGuardian)
	assert.Equal(t, providedUserInfo1.SecondGuardian, userInfo.SecondGuardian)

	userInfo, err = resolver.getUserInfo(addr2.AddressBytes())
	assert.Nil(t, err)
	assert.Equal(t, providedUserInfo2.Index, userInfo.Index)
	assert.Equal(t, providedUserInfo2.FirstGuardian, userInfo.FirstGuardian)
	assert.Equal(t, providedUserInfo2.SecondGuardian, userInfo.SecondGuardian)
}

func checkGetGuardianAddressResults(t *testing.T, args ArgServiceResolver, userAddress erdgoCore.AddressHandler, expectedErr error, expectedAddress string) {
	resolver, _ := NewServiceResolver(args)
	assert.False(t, check.IfNil(resolver))
	addr, err := resolver.getGuardianAddress(userAddress)
	assert.Equal(t, expectedErr, err)
	assert.Equal(t, expectedAddress, addr)
}

func checkRegisterUserResults(t *testing.T, args ArgServiceResolver, userAddress erdgoCore.AddressHandler, request requests.RegistrationPayload, expectedErr error, expectedCode []byte, expectedGuardian string) {
	resolver, _ := NewServiceResolver(args)
	assert.False(t, check.IfNil(resolver))
	qrCode, guardian, err := resolver.RegisterUser(userAddress, request)
	assert.True(t, errors.Is(err, expectedErr))
	assert.Equal(t, expectedCode, qrCode)
	assert.Equal(t, expectedGuardian, guardian)
}

func checkVerifyCodeResults(t *testing.T, args ArgServiceResolver, userAddress erdgoCore.AddressHandler, providedRequest requests.VerificationPayload, expectedErr error) {
	resolver, _ := NewServiceResolver(args)
	assert.False(t, check.IfNil(resolver))
	err := resolver.VerifyCode(userAddress, providedRequest)
	assert.True(t, errors.Is(err, expectedErr))
}

func checkSignTransactionResults(t *testing.T, args ArgServiceResolver, userAddress erdgoCore.AddressHandler, providedRequest requests.SignTransaction, expectedHash []byte, expectedErr error) {
	resolver, _ := NewServiceResolver(args)
	assert.False(t, check.IfNil(resolver))
	txHash, err := resolver.SignTransaction(userAddress, providedRequest)
	assert.True(t, errors.Is(err, expectedErr))
	assert.Equal(t, expectedHash, txHash)
}

func checkSignMultipleTransactionsResults(t *testing.T, args ArgServiceResolver, userAddress erdgoCore.AddressHandler, providedRequest requests.SignMultipleTransactions, expectedHashes [][]byte, expectedErr error) {
	resolver, _ := NewServiceResolver(args)
	assert.False(t, check.IfNil(resolver))
	txHashes, err := resolver.SignMultipleTransactions(userAddress, providedRequest)
	assert.True(t, errors.Is(err, expectedErr))
	assert.Equal(t, expectedHashes, txHashes)
}

func getEncryptedDataBuff(t *testing.T, marshaller marshal.Marshalizer, providedUserInfo core.UserInfo) []byte {
	providedUserInfoBuff, err := marshaller.Marshal(providedUserInfo)
	assert.Nil(t, err)
	providedEncryptedData := &x25519.EncryptedData{}
	err = providedEncryptedData.Encrypt(providedUserInfoBuff, testSk.GeneratePublic(), testSk)
	assert.Nil(t, err)
	providedEncryptedDataBuff, err := marshaller.Marshal(providedEncryptedData)
	assert.Nil(t, err)

	return providedEncryptedDataBuff
}<|MERGE_RESOLUTION|>--- conflicted
+++ resolved
@@ -518,13 +518,8 @@
 		t.Parallel()
 
 		providedUserInfoCopy := *providedUserInfo
-<<<<<<< HEAD
-		providedUserInfoCopy.FirstGuardian.State = core.NotUsableYet
-		args := createMockArgs()
-=======
 		providedUserInfoCopy.FirstGuardian.State = core.NotUsable
-		args := createMockArgs(usrAddr)
->>>>>>> 634f1bb5
+		args := createMockArgs()
 		args.Marshaller = &erdMocks.MarshalizerMock{}
 		args.RegisteredUsersDB = &testscommon.ShardedStorageWithIndexStub{
 			GetCalled: func(key []byte) ([]byte, error) {
@@ -545,13 +540,8 @@
 		t.Parallel()
 
 		providedUserInfoCopy := *providedUserInfo
-<<<<<<< HEAD
-		providedUserInfoCopy.SecondGuardian.State = core.NotUsableYet
-		args := createMockArgs()
-=======
 		providedUserInfoCopy.SecondGuardian.State = core.NotUsable
-		args := createMockArgs(usrAddr)
->>>>>>> 634f1bb5
+		args := createMockArgs()
 		args.Marshaller = &erdMocks.MarshalizerMock{}
 		args.RegisteredUsersDB = &testscommon.ShardedStorageWithIndexStub{
 			GetCalled: func(key []byte) ([]byte, error) {
@@ -788,7 +778,6 @@
 
 		userAddress, _ := data.NewAddressFromBech32String(usrAddr)
 		checkGetGuardianAddressResults(t, args, userAddress, expectedErr, emptyAddress)
-
 	})
 }
 
@@ -858,13 +847,8 @@
 		t.Parallel()
 
 		providedUserInfoCopy := *providedUserInfo
-<<<<<<< HEAD
-		providedUserInfoCopy.FirstGuardian.State = core.NotUsableYet
-		args := createMockArgs()
-=======
 		providedUserInfoCopy.FirstGuardian.State = core.NotUsable
-		args := createMockArgs(usrAddr)
->>>>>>> 634f1bb5
+		args := createMockArgs()
 		args.Marshaller = &erdMocks.MarshalizerMock{}
 		args.RegisteredUsersDB = &testscommon.ShardedStorageWithIndexStub{
 			GetCalled: func(key []byte) ([]byte, error) {
@@ -942,13 +926,8 @@
 
 		providedTag := "tag"
 		providedUserInfoCopy := *providedUserInfo
-<<<<<<< HEAD
-		providedUserInfoCopy.SecondGuardian.State = core.NotUsableYet
-		args := createMockArgs()
-=======
 		providedUserInfoCopy.SecondGuardian.State = core.NotUsable
-		args := createMockArgs(usrAddr)
->>>>>>> 634f1bb5
+		args := createMockArgs()
 		args.Marshaller = &erdMocks.MarshalizerMock{}
 		args.RegisteredUsersDB = &testscommon.ShardedStorageWithIndexStub{
 			GetCalled: func(key []byte) ([]byte, error) {
@@ -1063,13 +1042,8 @@
 		t.Parallel()
 
 		providedUserInfoCopy := *providedUserInfo
-<<<<<<< HEAD
-		providedUserInfoCopy.FirstGuardian.State = core.NotUsableYet
-		args := createMockArgs()
-=======
 		providedUserInfoCopy.FirstGuardian.State = core.NotUsable
-		args := createMockArgs(usrAddr)
->>>>>>> 634f1bb5
+		args := createMockArgs()
 		args.Marshaller = &erdMocks.MarshalizerMock{}
 		args.RegisteredUsersDB = &testscommon.ShardedStorageWithIndexStub{
 			GetCalled: func(key []byte) ([]byte, error) {
@@ -1097,13 +1071,8 @@
 		t.Parallel()
 
 		providedUserInfoCopy := *providedUserInfo
-<<<<<<< HEAD
-		providedUserInfoCopy.SecondGuardian.State = core.NotUsableYet
-		args := createMockArgs()
-=======
 		providedUserInfoCopy.SecondGuardian.State = core.NotUsable
-		args := createMockArgs(usrAddr)
->>>>>>> 634f1bb5
+		args := createMockArgs()
 		args.Marshaller = &erdMocks.MarshalizerMock{}
 		args.RegisteredUsersDB = &testscommon.ShardedStorageWithIndexStub{
 			GetCalled: func(key []byte) ([]byte, error) {
@@ -1235,11 +1204,7 @@
 				return getEncryptedDataBuff(t, args.Marshaller, providedUserInfoCopy), nil
 			},
 		}
-<<<<<<< HEAD
-		checkSignTransactionResults(t, args, userAddress, request, nil, ErrGuardianNotYetUsable)
-=======
-		checkSignTransactionResults(t, args, request, nil, ErrGuardianNotUsable)
->>>>>>> 634f1bb5
+		checkSignTransactionResults(t, args, userAddress, request, nil, ErrGuardianNotUsable)
 	})
 	t.Run("apply guardian signature fails", func(t *testing.T) {
 		t.Parallel()
