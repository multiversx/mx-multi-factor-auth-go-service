package resolver

import (
	"bytes"
	"context"
	"encoding/hex"
	"encoding/json"
	"fmt"
	"time"

	"github.com/multiversx/multi-factor-auth-go-service/core"
	"github.com/multiversx/multi-factor-auth-go-service/core/requests"
	"github.com/multiversx/multi-factor-auth-go-service/core/sync"
	"github.com/multiversx/multi-factor-auth-go-service/handlers"
	"github.com/multiversx/multi-factor-auth-go-service/handlers/storage"
	"github.com/multiversx/mx-chain-core-go/core/check"
	"github.com/multiversx/mx-chain-core-go/data"
	"github.com/multiversx/mx-chain-core-go/data/api"
	crypto "github.com/multiversx/mx-chain-crypto-go"
	logger "github.com/multiversx/mx-chain-logger-go"
	"github.com/multiversx/mx-sdk-go/blockchain"
	"github.com/multiversx/mx-sdk-go/builders"
	sdkCore "github.com/multiversx/mx-sdk-go/core"
	sdkData "github.com/multiversx/mx-sdk-go/data"
	"github.com/multiversx/mx-sdk-go/txcheck"
)

var log = logger.GetOrCreate("serviceresolver")

const (
	minRequestTime            = time.Second
	zeroBalance               = "0"
	minDelayBetweenOTPUpdates = 1
)

// ArgServiceResolver is the DTO used to create a new instance of service resolver
type ArgServiceResolver struct {
	UserEncryptor                 UserEncryptor
	TOTPHandler                   handlers.TOTPHandler
	Proxy                         blockchain.Proxy
	KeysGenerator                 core.KeysGenerator
	PubKeyConverter               core.PubkeyConverter
	UserDataMarshaller            core.Marshaller
	TxMarshaller                  core.Marshaller
	TxHasher                      data.Hasher
	SignatureVerifier             builders.Signer
	GuardedTxBuilder              core.GuardedTxBuilder
	RequestTime                   time.Duration
	RegisteredUsersDB             core.StorageWithIndex
	KeyGen                        crypto.KeyGenerator
	CryptoComponentsHolderFactory CryptoComponentsHolderFactory
	SkipTxUserSigVerify           bool
	DelayBetweenOTPUpdatesInSec   int64
}

type serviceResolver struct {
	userEncryptor                 UserEncryptor
	totpHandler                   handlers.TOTPHandler
	proxy                         blockchain.Proxy
	keysGenerator                 core.KeysGenerator
	pubKeyConverter               core.PubkeyConverter
	userDataMarshaller            core.Marshaller
	txMarshaller                  core.Marshaller
	txHasher                      data.Hasher
	requestTime                   time.Duration
	signatureVerifier             builders.Signer
	guardedTxBuilder              core.GuardedTxBuilder
<<<<<<< HEAD
	registeredUsersDB             core.StorageWithIndex
	managedPrivateKey             crypto.PrivateKey
=======
	registeredUsersDB             core.ShardedStorageWithIndex
>>>>>>> 56f4f25d
	keyGen                        crypto.KeyGenerator
	cryptoComponentsHolderFactory CryptoComponentsHolderFactory
	skipTxUserSigVerify           bool
	delayBetweenOTPUpdatesInSec   int64

	userCritSection sync.KeyRWMutexHandler
}

// NewServiceResolver returns a new instance of service resolver
func NewServiceResolver(args ArgServiceResolver) (*serviceResolver, error) {
	err := checkArgs(args)
	if err != nil {
		return nil, err
	}

	resolver := &serviceResolver{
		userEncryptor:                 args.UserEncryptor,
		totpHandler:                   args.TOTPHandler,
		proxy:                         args.Proxy,
		keysGenerator:                 args.KeysGenerator,
		pubKeyConverter:               args.PubKeyConverter,
		userDataMarshaller:            args.UserDataMarshaller,
		txMarshaller:                  args.TxMarshaller,
		txHasher:                      args.TxHasher,
		requestTime:                   args.RequestTime,
		signatureVerifier:             args.SignatureVerifier,
		guardedTxBuilder:              args.GuardedTxBuilder,
		registeredUsersDB:             args.RegisteredUsersDB,
		keyGen:                        args.KeyGen,
		cryptoComponentsHolderFactory: args.CryptoComponentsHolderFactory,
		skipTxUserSigVerify:           args.SkipTxUserSigVerify,
		delayBetweenOTPUpdatesInSec:   args.DelayBetweenOTPUpdatesInSec,
		userCritSection:               sync.NewKeyRWMutex(),
	}

	return resolver, nil
}

func checkArgs(args ArgServiceResolver) error {
	if check.IfNil(args.UserEncryptor) {
		return ErrNilUserEncryptor
	}
	if check.IfNil(args.TOTPHandler) {
		return ErrNilTOTPHandler
	}
	if check.IfNil(args.Proxy) {
		return ErrNilProxy
	}
	if check.IfNil(args.KeysGenerator) {
		return ErrNilKeysGenerator
	}
	if check.IfNil(args.PubKeyConverter) {
		return ErrNilPubKeyConverter
	}
	if check.IfNil(args.UserDataMarshaller) {
		return fmt.Errorf("%w for userData marshaller", ErrNilMarshaller)
	}
	if check.IfNil(args.TxMarshaller) {
		return fmt.Errorf("%w for tx marshaller", ErrNilMarshaller)
	}
	if check.IfNil(args.TxHasher) {
		return ErrNilHasher
	}
	if check.IfNil(args.SignatureVerifier) {
		return ErrNilSignatureVerifier
	}
	if check.IfNil(args.GuardedTxBuilder) {
		return ErrNilGuardedTxBuilder
	}
	if args.RequestTime < minRequestTime {
		return fmt.Errorf("%w for RequestTime, received %d, min expected %d", ErrInvalidValue, args.RequestTime, minRequestTime)
	}
	if check.IfNil(args.RegisteredUsersDB) {
		return fmt.Errorf("%w for registered users", ErrNilDB)
	}
	if check.IfNil(args.KeyGen) {
		return ErrNilKeyGenerator
	}
	if check.IfNil(args.CryptoComponentsHolderFactory) {
		return ErrNilCryptoComponentsHolderFactory
	}
	if args.DelayBetweenOTPUpdatesInSec < minDelayBetweenOTPUpdates {
		return fmt.Errorf("%w for DelayBetweenOTPUpdatesInSec, got %d, min expected %d",
			ErrInvalidValue, args.DelayBetweenOTPUpdatesInSec, minDelayBetweenOTPUpdates)
	}

	return nil
}

// RegisterUser creates a new OTP for the given provider
// and (optionally) returns some information required for the user to set up the OTP on his end (eg: QR code).
func (resolver *serviceResolver) RegisterUser(userAddress sdkCore.AddressHandler, request requests.RegistrationPayload) ([]byte, string, error) {
	tag := resolver.extractUserTagForQRGeneration(request.Tag, userAddress.Pretty())
	otp, err := resolver.totpHandler.CreateTOTP(tag)
	if err != nil {
		return nil, "", err
	}

	qr, err := otp.QR()
	if err != nil {
		return nil, "", err
	}

	guardianAddress, err := resolver.getGuardianAddressAndRegisterIfNewUser(userAddress, otp)
	if err != nil {
		return nil, "", err
	}

	return qr, resolver.pubKeyConverter.Encode(guardianAddress), nil
}

// VerifyCode validates the code received
func (resolver *serviceResolver) VerifyCode(userAddress sdkCore.AddressHandler, request requests.VerificationPayload) error {
	guardianAddr, err := resolver.pubKeyConverter.Decode(request.Guardian)
	if err != nil {
		return err
	}

	addressBytes := userAddress.AddressBytes()
	resolver.userCritSection.Lock(string(addressBytes))
	defer resolver.userCritSection.Unlock(string(addressBytes))

	userInfo, err := resolver.getUserInfo(addressBytes)
	if err != nil {
		return err
	}

	err = resolver.verifyCode(userInfo, request.Code, guardianAddr)
	if err != nil {
		return err
	}

	return resolver.updateGuardianStateIfNeeded(userAddress.AddressBytes(), userInfo, guardianAddr)
}

// SignTransaction validates user's transaction, then adds guardian signature and returns the transaction
func (resolver *serviceResolver) SignTransaction(userAddress sdkCore.AddressHandler, request requests.SignTransaction) ([]byte, error) {
	guardian, err := resolver.validateTxRequestReturningGuardian(userAddress, request.Code, []sdkData.Transaction{request.Tx})
	if err != nil {
		return nil, err
	}

	guardianCryptoHolder, err := resolver.cryptoComponentsHolderFactory.Create(guardian.PrivateKey)
	if err != nil {
		return nil, err
	}

	err = resolver.guardedTxBuilder.ApplyGuardianSignature(guardianCryptoHolder, &request.Tx)
	if err != nil {
		return nil, err
	}

	return resolver.txMarshaller.Marshal(&request.Tx)
}

// SignMultipleTransactions validates user's transactions, then adds guardian signature and returns the transaction
func (resolver *serviceResolver) SignMultipleTransactions(userAddress sdkCore.AddressHandler, request requests.SignMultipleTransactions) ([][]byte, error) {
	guardian, err := resolver.validateTxRequestReturningGuardian(userAddress, request.Code, request.Txs)
	if err != nil {
		return nil, err
	}

	guardianCryptoHolder, err := resolver.cryptoComponentsHolderFactory.Create(guardian.PrivateKey)
	if err != nil {
		return nil, err
	}

	txsSlice := make([][]byte, 0)
	for index, tx := range request.Txs {
		err = resolver.guardedTxBuilder.ApplyGuardianSignature(guardianCryptoHolder, &tx)
		if err != nil {
			return nil, fmt.Errorf("%w for transaction #%d", err, index)
		}

		txBuff, err := resolver.txMarshaller.Marshal(&tx)
		if err != nil {
			return nil, fmt.Errorf("%w for transaction #%d", err, index)
		}

		txsSlice = append(txsSlice, txBuff)
	}

	return txsSlice, nil
}

// RegisteredUsers returns the number of registered users
func (resolver *serviceResolver) RegisteredUsers() (uint32, error) {
	return resolver.registeredUsersDB.Count()
}

func (resolver *serviceResolver) validateUserAddress(userAddress sdkCore.AddressHandler) error {
	ctx, cancel := context.WithTimeout(context.Background(), resolver.requestTime)
	defer cancel()
	account, err := resolver.proxy.GetAccount(ctx, userAddress)
	if err != nil {
		return err
	}

	if !hasBalance(account.Balance) {
		return fmt.Errorf("%w for account %s", ErrNoBalance, userAddress.AddressAsBech32String())
	}

	return nil
}

func (resolver *serviceResolver) verifyCode(userInfo *core.UserInfo, userCode string, guardianAddr []byte) error {
	otpHandler, err := resolver.getUserOTPHandler(userInfo, guardianAddr)
	if err != nil {
		return err
	}

	return otpHandler.Validate(userCode)
}

func (resolver *serviceResolver) getUserOTPHandler(userInfo *core.UserInfo, guardianAddr []byte) (handlers.OTP, error) {
	otpInfo, err := extractOtpForGuardian(userInfo, guardianAddr)
	if err != nil {
		return nil, err
	}

	return resolver.totpHandler.TOTPFromBytes(otpInfo.OTP)
}

func extractOtpForGuardian(userInfo *core.UserInfo, guardian []byte) (*core.OTPInfo, error) {
	if userInfo == nil {
		return nil, ErrNilUserInfo
	}

	if bytes.Equal(userInfo.FirstGuardian.PublicKey, guardian) {
		return &userInfo.FirstGuardian.OTPData, nil
	}

	if bytes.Equal(userInfo.SecondGuardian.PublicKey, guardian) {
		return &userInfo.SecondGuardian.OTPData, nil
	}

	return nil, ErrInvalidGuardian
}

func hasBalance(balance string) bool {
	missingBalance := len(balance) == 0
	hasZeroBalance := balance == zeroBalance
	return !missingBalance && !hasZeroBalance
}

// getGuardianAddressAndRegisterIfNewUser returns the address of a unique guardian
func (resolver *serviceResolver) getGuardianAddressAndRegisterIfNewUser(userAddress sdkCore.AddressHandler, otp handlers.OTP) ([]byte, error) {
	addressBytes := userAddress.AddressBytes()

	resolver.userCritSection.Lock(string(addressBytes))
	defer resolver.userCritSection.Unlock(string(addressBytes))

	userInfo, err := resolver.getUserInfo(addressBytes)
	if err == storage.ErrKeyNotFound {
		return resolver.handleNewAccount(userAddress, otp)
	}
	if err != nil {
		return nil, err
	}

	return resolver.handleRegisteredAccount(userAddress, userInfo, otp)
}

// TODO: add limits for the number of transactions that can be verified at once
func (resolver *serviceResolver) validateTxRequestReturningGuardian(userAddress sdkCore.AddressHandler, code string, txs []sdkData.Transaction) (core.GuardianInfo, error) {
	err := resolver.validateTransactions(txs, userAddress)
	if err != nil {
		return core.GuardianInfo{}, err
	}

	// only validate the guardian for first tx, as all of them must have the same one
	guardianAddr, err := resolver.pubKeyConverter.Decode(txs[0].GuardianAddr)
	if err != nil {
		return core.GuardianInfo{}, err
	}

	addressBytes := userAddress.AddressBytes()
	resolver.userCritSection.RLock(string(addressBytes))
	userInfo, err := resolver.getUserInfo(addressBytes)
	resolver.userCritSection.RUnlock(string(addressBytes))
	if err != nil {
		return core.GuardianInfo{}, err
	}

	err = resolver.verifyCode(userInfo, code, guardianAddr)
	if err != nil {
		return core.GuardianInfo{}, err
	}

	// only get the guardian for first tx, as all of them must have the same one
	return resolver.getGuardianForTx(txs[0], userInfo)
}

func (resolver *serviceResolver) updateGuardianStateIfNeeded(userAddress []byte, userInfo *core.UserInfo, guardianAddress []byte) error {
	userInfoCopy := *userInfo
	if bytes.Equal(guardianAddress, userInfoCopy.FirstGuardian.PublicKey) {
		if userInfoCopy.FirstGuardian.State == core.NotUsable {
			userInfoCopy.FirstGuardian.State = core.Usable
			return resolver.marshalAndSaveEncrypted(userAddress, &userInfoCopy)
		}
	}
	if bytes.Equal(guardianAddress, userInfoCopy.SecondGuardian.PublicKey) {
		if userInfoCopy.SecondGuardian.State == core.NotUsable {
			userInfoCopy.SecondGuardian.State = core.Usable
			return resolver.marshalAndSaveEncrypted(userAddress, &userInfoCopy)
		}
	}

	return nil
}

func (resolver *serviceResolver) validateTransactions(txs []sdkData.Transaction, userAddress sdkCore.AddressHandler) error {
	expectedGuardian := txs[0].GuardianAddr
	for _, tx := range txs {
		if tx.GuardianAddr != expectedGuardian {
			return ErrGuardianMismatch
		}

		err := resolver.validateOneTransaction(tx, userAddress)
		if err != nil {
			return err
		}
	}

	return nil
}

func (resolver *serviceResolver) validateOneTransaction(tx sdkData.Transaction, userAddress sdkCore.AddressHandler) error {
	addr := userAddress.AddressAsBech32String()
	if tx.SndAddr != addr {
		return fmt.Errorf("%w, sender from credentials: %s, tx sender: %s", ErrInvalidSender, addr, tx.SndAddr)
	}

	userSig, err := hex.DecodeString(tx.Signature)
	if err != nil {
		return err
	}

	userPublicKey, err := resolver.keyGen.PublicKeyFromByteArray(userAddress.AddressBytes())
	if err != nil {
		return err
	}

	if resolver.skipTxUserSigVerify {
		return nil
	}

	return txcheck.VerifyTransactionSignature(
		&tx,
		userPublicKey,
		userSig,
		resolver.signatureVerifier,
		resolver.txMarshaller,
		resolver.txHasher,
	)
}

func (resolver *serviceResolver) getGuardianForTx(tx sdkData.Transaction, userInfo *core.UserInfo) (core.GuardianInfo, error) {
	guardianForTx := core.GuardianInfo{}
	unknownGuardian := true
	firstGuardianAddr := resolver.pubKeyConverter.Encode(userInfo.FirstGuardian.PublicKey)
	if tx.GuardianAddr == firstGuardianAddr {
		guardianForTx = userInfo.FirstGuardian
		unknownGuardian = false
	}
	secondGuardianAddr := resolver.pubKeyConverter.Encode(userInfo.SecondGuardian.PublicKey)
	if tx.GuardianAddr == secondGuardianAddr {
		guardianForTx = userInfo.SecondGuardian
		unknownGuardian = false
	}

	if unknownGuardian {
		return core.GuardianInfo{}, fmt.Errorf("%w, guardian %s", ErrInvalidGuardian, tx.GuardianAddr)
	}

	if guardianForTx.State == core.NotUsable {
		return core.GuardianInfo{}, fmt.Errorf("%w, guardian %s", ErrGuardianNotUsable, tx.GuardianAddr)
	}

	return guardianForTx, nil
}

func (resolver *serviceResolver) handleNewAccount(userAddress sdkCore.AddressHandler, otp handlers.OTP) ([]byte, error) {
	err := resolver.validateUserAddress(userAddress)
	if err != nil {
		return nil, err
	}

	addressBytes := userAddress.AddressBytes()

	index, err := resolver.registeredUsersDB.AllocateIndex(addressBytes)
	if err != nil {
		return nil, err
	}

	privateKeys, err := resolver.keysGenerator.GenerateKeys(index)
	if err != nil {
		return nil, err
	}

	userInfo, err := resolver.computeNewUserDataAndSave(index, addressBytes, privateKeys, otp)
	if err != nil {
		return nil, err
	}

	log.Debug("registering new user",
		"userAddress", userAddress.AddressAsBech32String(),
		"guardian", resolver.pubKeyConverter.Encode(userInfo.FirstGuardian.PublicKey),
		"index", index)

	return userInfo.FirstGuardian.PublicKey, nil
}

func (resolver *serviceResolver) handleRegisteredAccount(userAddress sdkCore.AddressHandler, userInfo *core.UserInfo, otp handlers.OTP) ([]byte, error) {
	nextGuardian, err := resolver.getNextGuardianAddress(userAddress, userInfo)
	if err != nil {
		return nil, err
	}

	err = resolver.saveOTPForUserGuardian(userAddress, userInfo, otp, nextGuardian)
	if err != nil {
		return nil, err
	}

	return nextGuardian, nil
}

func (resolver *serviceResolver) getNextGuardianAddress(userAddress sdkCore.AddressHandler, userInfo *core.UserInfo) ([]byte, error) {
	if userInfo.FirstGuardian.State == core.NotUsable {
		log.Debug("registering old user",
			"userAddress", userAddress.AddressAsBech32String(),
			"newGuardian", resolver.pubKeyConverter.Encode(userInfo.FirstGuardian.PublicKey))
		return userInfo.FirstGuardian.PublicKey, nil
	}

	if userInfo.SecondGuardian.State == core.NotUsable {
		log.Debug("registering old user",
			"userAddress", userAddress.AddressAsBech32String(),
			"newGuardian", resolver.pubKeyConverter.Encode(userInfo.SecondGuardian.PublicKey))
		return userInfo.SecondGuardian.PublicKey, nil
	}

	ctxGetGuardianData, cancelGetGuardianData := context.WithTimeout(context.Background(), resolver.requestTime)
	defer cancelGetGuardianData()
	guardianData, err := resolver.proxy.GetGuardianData(ctxGetGuardianData, userAddress)
	if err != nil {
		return nil, err
	}

	nextGuardian := resolver.prepareNextGuardian(guardianData, userInfo)

	printableGuardianData := ""
	guardianDataBuff, err := json.Marshal(guardianData)
	if err == nil {
		printableGuardianData = string(guardianDataBuff)
	}

	log.Debug("registering old user",
		"userAddress", userAddress.AddressAsBech32String(),
		"newGuardian", resolver.pubKeyConverter.Encode(nextGuardian),
		"fetched data from chain", printableGuardianData)

	return nextGuardian, nil
}

func (resolver *serviceResolver) saveOTPForUserGuardian(userAddress sdkCore.AddressHandler, userInfo *core.UserInfo, otp handlers.OTP, guardian []byte) error {
	err := resolver.addOTPToUserGuardian(userInfo, guardian, otp)
	if err != nil {
		return err
	}

	addressBytes := userAddress.AddressBytes()
	return resolver.marshalAndSaveEncrypted(addressBytes, userInfo)
}

func (resolver *serviceResolver) addOTPToUserGuardian(userInfo *core.UserInfo, guardian []byte, otp handlers.OTP) error {
	if userInfo == nil {
		return ErrNilUserInfo
	}

	var selectedGuardianInfo *core.GuardianInfo
	if bytes.Equal(userInfo.FirstGuardian.PublicKey, guardian) {
		selectedGuardianInfo = &userInfo.FirstGuardian
	}

	if bytes.Equal(userInfo.SecondGuardian.PublicKey, guardian) {
		selectedGuardianInfo = &userInfo.SecondGuardian
	}

	if selectedGuardianInfo == nil {
		return ErrInvalidGuardian
	}

	var err error
	currentTimestamp := time.Now().Unix()
	oldOTPInfo := &selectedGuardianInfo.OTPData
	allowedToChangeOTP := oldOTPInfo.LastTOTPChangeTimestamp+resolver.delayBetweenOTPUpdatesInSec < currentTimestamp
	if !allowedToChangeOTP {
		return fmt.Errorf("%w, last update was %d seconds ago",
			handlers.ErrRegistrationFailed, currentTimestamp-oldOTPInfo.LastTOTPChangeTimestamp)
	}

	otpBytes, err := otp.ToBytes()
	if err != nil {
		return err
	}

	selectedGuardianInfo.OTPData.OTP = otpBytes
	selectedGuardianInfo.OTPData.LastTOTPChangeTimestamp = currentTimestamp

	return nil
}

func (resolver *serviceResolver) getUserInfo(userAddress []byte) (*core.UserInfo, error) {
	encryptedDataMarshalled, err := resolver.registeredUsersDB.Get(userAddress)
	if err != nil {
		return nil, err
	}

	return resolver.unmarshalAndDecryptUserInfo(encryptedDataMarshalled)
}

func (resolver *serviceResolver) encryptAndMarshalUserInfo(userInfo *core.UserInfo) ([]byte, error) {
	encryptedUserInfo, err := resolver.userEncryptor.EncryptUserInfo(userInfo)
	if err != nil {
		return nil, err
	}

	return resolver.userDataMarshaller.Marshal(encryptedUserInfo)
}

func (resolver *serviceResolver) unmarshalAndDecryptUserInfo(encryptedDataMarshalled []byte) (*core.UserInfo, error) {
	userInfo := &core.UserInfo{}
	err := resolver.userDataMarshaller.Unmarshal(userInfo, encryptedDataMarshalled)
	if err != nil {
		return nil, err
	}

	return resolver.userEncryptor.DecryptUserInfo(userInfo)
}

func (resolver *serviceResolver) computeNewUserDataAndSave(index uint32, userAddress []byte, privateKeys []crypto.PrivateKey, otp handlers.OTP) (*core.UserInfo, error) {
	firstGuardian, err := getGuardianInfoForKey(privateKeys[0])
	if err != nil {
		return nil, err
	}

	firstGuardian.OTPData.OTP, err = otp.ToBytes()
	if err != nil {
		return nil, err
	}
	firstGuardian.OTPData.LastTOTPChangeTimestamp = time.Now().Unix()

	secondGuardian, err := getGuardianInfoForKey(privateKeys[1])
	if err != nil {
		return nil, err
	}

	userInfo := &core.UserInfo{
		Index:          index,
		FirstGuardian:  firstGuardian,
		SecondGuardian: secondGuardian,
	}

	err = resolver.marshalAndSaveEncrypted(userAddress, userInfo)
	if err != nil {
		return nil, err
	}

	return userInfo, nil
}

func (resolver *serviceResolver) marshalAndSaveEncrypted(userAddress []byte, userInfo *core.UserInfo) error {
	encryptedDataBytes, err := resolver.encryptAndMarshalUserInfo(userInfo)
	if err != nil {
		return err
	}

	err = resolver.registeredUsersDB.Put(userAddress, encryptedDataBytes)
	if err != nil {
		return err
	}

	return nil
}

func (resolver *serviceResolver) prepareNextGuardian(guardianData *api.GuardianData, userInfo *core.UserInfo) []byte {
	firstGuardianOnChainState := resolver.getOnChainGuardianState(guardianData, userInfo.FirstGuardian)
	secondGuardianOnChainState := resolver.getOnChainGuardianState(guardianData, userInfo.SecondGuardian)
	isFirstOnChain := firstGuardianOnChainState != core.MissingGuardian
	isSecondOnChain := secondGuardianOnChainState != core.MissingGuardian
	if !isFirstOnChain && !isSecondOnChain {
		userInfo.FirstGuardian.State = core.NotUsable
		userInfo.SecondGuardian.State = core.NotUsable
		return userInfo.FirstGuardian.PublicKey
	}

	if isFirstOnChain && isSecondOnChain {
		if firstGuardianOnChainState == core.PendingGuardian {
			userInfo.FirstGuardian.State = core.NotUsable
			return userInfo.FirstGuardian.PublicKey
		}

		userInfo.SecondGuardian.State = core.NotUsable
		return userInfo.SecondGuardian.PublicKey
	}

	if isFirstOnChain {
		userInfo.SecondGuardian.State = core.NotUsable
		return userInfo.SecondGuardian.PublicKey
	}

	userInfo.FirstGuardian.State = core.NotUsable
	return userInfo.FirstGuardian.PublicKey
}

func (resolver *serviceResolver) getOnChainGuardianState(guardianData *api.GuardianData, guardian core.GuardianInfo) core.OnChainGuardianState {
	if check.IfNilReflect(guardianData) {
		return core.MissingGuardian
	}

	guardianAddress := resolver.pubKeyConverter.Encode(guardian.PublicKey)
	if !check.IfNilReflect(guardianData.ActiveGuardian) {
		isActiveGuardian := guardianData.ActiveGuardian.Address == guardianAddress
		if isActiveGuardian {
			return core.ActiveGuardian
		}
	}

	if !check.IfNilReflect(guardianData.PendingGuardian) {
		isPendingGuardian := guardianData.PendingGuardian.Address == guardianAddress
		if isPendingGuardian {
			return core.PendingGuardian
		}
	}

	return core.MissingGuardian
}

func getGuardianInfoForKey(privateKey crypto.PrivateKey) (core.GuardianInfo, error) {
	privateKeyBytes, err := privateKey.ToByteArray()
	if err != nil {
		return core.GuardianInfo{}, err
	}

	pk := privateKey.GeneratePublic()
	pkBytes, err := pk.ToByteArray()
	if err != nil {
		return core.GuardianInfo{}, err
	}

	OTPData := core.OTPInfo{
		OTP:                     []byte{},
		LastTOTPChangeTimestamp: 0,
	}
	return core.GuardianInfo{
		PublicKey:  pkBytes,
		PrivateKey: privateKeyBytes,
		State:      core.NotUsable,
		OTPData:    OTPData,
	}, nil
}

func (resolver *serviceResolver) extractUserTagForQRGeneration(tag string, prettyUserAddress string) string {
	if len(tag) > 0 {
		return tag
	}
	return prettyUserAddress
}

// IsInterfaceNil return true if there is no value under the interface
func (resolver *serviceResolver) IsInterfaceNil() bool {
	return resolver == nil
}<|MERGE_RESOLUTION|>--- conflicted
+++ resolved
@@ -65,12 +65,8 @@
 	requestTime                   time.Duration
 	signatureVerifier             builders.Signer
 	guardedTxBuilder              core.GuardedTxBuilder
-<<<<<<< HEAD
 	registeredUsersDB             core.StorageWithIndex
 	managedPrivateKey             crypto.PrivateKey
-=======
-	registeredUsersDB             core.ShardedStorageWithIndex
->>>>>>> 56f4f25d
 	keyGen                        crypto.KeyGenerator
 	cryptoComponentsHolderFactory CryptoComponentsHolderFactory
 	skipTxUserSigVerify           bool
