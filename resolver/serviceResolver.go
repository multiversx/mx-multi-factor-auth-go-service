--- conflicted
+++ resolved
@@ -35,44 +35,6 @@
 
 // ArgServiceResolver is the DTO used to create a new instance of service resolver
 type ArgServiceResolver struct {
-<<<<<<< HEAD
-	UserEncryptor                 UserEncryptor
-	TOTPHandler                   handlers.TOTPHandler
-	Proxy                         blockchain.Proxy
-	KeysGenerator                 core.KeysGenerator
-	PubKeyConverter               core.PubkeyConverter
-	UserDataMarshaller            core.Marshaller
-	TxMarshaller                  core.Marshaller
-	TxHasher                      data.Hasher
-	SignatureVerifier             builders.Signer
-	GuardedTxBuilder              core.GuardedTxBuilder
-	RequestTime                   time.Duration
-	RegisteredUsersDB             core.StorageWithIndex
-	KeyGen                        crypto.KeyGenerator
-	CryptoComponentsHolderFactory CryptoComponentsHolderFactory
-	SkipTxUserSigVerify           bool
-	DelayBetweenOTPUpdatesInSec   int64
-}
-
-type serviceResolver struct {
-	userEncryptor                 UserEncryptor
-	totpHandler                   handlers.TOTPHandler
-	proxy                         blockchain.Proxy
-	keysGenerator                 core.KeysGenerator
-	pubKeyConverter               core.PubkeyConverter
-	userDataMarshaller            core.Marshaller
-	txMarshaller                  core.Marshaller
-	txHasher                      data.Hasher
-	requestTime                   time.Duration
-	signatureVerifier             builders.Signer
-	guardedTxBuilder              core.GuardedTxBuilder
-	registeredUsersDB             core.StorageWithIndex
-	managedPrivateKey             crypto.PrivateKey
-	keyGen                        crypto.KeyGenerator
-	cryptoComponentsHolderFactory CryptoComponentsHolderFactory
-	skipTxUserSigVerify           bool
-	delayBetweenOTPUpdatesInSec   int64
-=======
 	UserEncryptor                    UserEncryptor
 	TOTPHandler                      handlers.TOTPHandler
 	FrozenOtpHandler                 handlers.FrozenOtpHandler
@@ -112,7 +74,6 @@
 	skipTxUserSigVerify              bool
 	delayBetweenOTPUpdatesInSec      int64
 	maxTransactionsAllowedForSigning int
->>>>>>> 0668cf7f
 
 	userCritSection sync.KeyRWMutexHandler
 }
