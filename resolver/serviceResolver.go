package resolver

import (
	"bytes"
	"context"
	"encoding/hex"
	"fmt"
	"time"

	"github.com/ElrondNetwork/elrond-go-core/core/check"
	"github.com/ElrondNetwork/elrond-go-core/data"
	"github.com/ElrondNetwork/elrond-go-core/data/api"
	crypto "github.com/ElrondNetwork/elrond-go-crypto"
	"github.com/ElrondNetwork/elrond-go-crypto/encryption/x25519"
	"github.com/ElrondNetwork/elrond-sdk-erdgo/blockchain"
	erdCore "github.com/ElrondNetwork/elrond-sdk-erdgo/core"
	erdData "github.com/ElrondNetwork/elrond-sdk-erdgo/data"
	"github.com/ElrondNetwork/elrond-sdk-erdgo/txcheck"
	"github.com/ElrondNetwork/multi-factor-auth-go-service/core"
	"github.com/ElrondNetwork/multi-factor-auth-go-service/core/requests"
	"github.com/ElrondNetwork/multi-factor-auth-go-service/providers"
)

const (
	emptyAddress   = ""
	minRequestTime = time.Second
)

// ArgServiceResolver is the DTO used to create a new instance of service resolver
type ArgServiceResolver struct {
	Provider           providers.Provider
	Proxy              blockchain.Proxy
	CredentialsHandler core.CredentialsHandler
	KeysGenerator      core.KeysGenerator
	PubKeyConverter    core.PubkeyConverter
	Marshaller         core.Marshaller
	TxHasher           data.Hasher
	SignatureVerifier  core.TxSigVerifier
	GuardedTxBuilder   core.GuardedTxBuilder
	RequestTime        time.Duration
	RegisteredUsersDB  core.ShardedStorageWithIndex
}

type serviceResolver struct {
	provider           providers.Provider
	proxy              blockchain.Proxy
	credentialsHandler core.CredentialsHandler
	keysGenerator      core.KeysGenerator
	pubKeyConverter    core.PubkeyConverter
	marshaller         core.Marshaller
	txHasher           data.Hasher
	requestTime        time.Duration
	signatureVerifier  core.TxSigVerifier
	guardedTxBuilder   core.GuardedTxBuilder
<<<<<<< HEAD
	bucketIndexHolder  core.BucketIndexHolder
	managedPrivateKey  crypto.PrivateKey
=======
	registeredUsersDB  core.ShardedStorageWithIndex
>>>>>>> 3c95b528
}

// NewServiceResolver returns a new instance of service resolver
func NewServiceResolver(args ArgServiceResolver) (*serviceResolver, error) {
	err := checkArgs(args)
	if err != nil {
		return nil, err
	}

	resolver := &serviceResolver{
		provider:           args.Provider,
		proxy:              args.Proxy,
		credentialsHandler: args.CredentialsHandler,
		keysGenerator:      args.KeysGenerator,
		pubKeyConverter:    args.PubKeyConverter,
		marshaller:         args.Marshaller,
		txHasher:           args.TxHasher,
		requestTime:        args.RequestTime,
		signatureVerifier:  args.SignatureVerifier,
		guardedTxBuilder:   args.GuardedTxBuilder,
<<<<<<< HEAD
		bucketIndexHolder:  args.BucketIndexHolder,
	}

	resolver.managedPrivateKey, err = resolver.keysGenerator.GenerateManagedKey()
	if err != nil {
		return nil, err
	}

	return resolver, nil
=======
		registeredUsersDB:  args.RegisteredUsersDB,
	}, nil
>>>>>>> 3c95b528
}

func checkArgs(args ArgServiceResolver) error {
	if check.IfNil(args.Provider) {
		return ErrNilProvider
	}
	if check.IfNil(args.Proxy) {
		return ErrNilProxy
	}
	if check.IfNil(args.CredentialsHandler) {
		return ErrNilCredentialsHandler
	}
	if check.IfNil(args.KeysGenerator) {
		return ErrNilKeysGenerator
	}
	if check.IfNil(args.PubKeyConverter) {
		return ErrNilPubKeyConverter
	}
	if check.IfNil(args.Marshaller) {
		return ErrNilMarshaller
	}
	if check.IfNil(args.TxHasher) {
		return ErrNilHasher
	}
	if check.IfNil(args.SignatureVerifier) {
		return ErrNilSignatureVerifier
	}
	if check.IfNil(args.GuardedTxBuilder) {
		return ErrNilGuardedTxBuilder
	}
	if args.RequestTime < minRequestTime {
		return fmt.Errorf("%w for RequestTime, received %d, min expected %d", ErrInvalidValue, args.RequestTime, minRequestTime)
	}
	if check.IfNil(args.RegisteredUsersDB) {
		return fmt.Errorf("%w for registered users", ErrNilDB)
	}

	return nil
}

// getGuardianAddress returns the address of a unique guardian
func (resolver *serviceResolver) getGuardianAddress(userAddress erdCore.AddressHandler) (string, error) {
	addressBytes := userAddress.AddressBytes()
	err := resolver.registeredUsersDB.Has(addressBytes)
	if err != nil {
		return resolver.handleNewAccount(addressBytes)
	}

	return resolver.handleRegisteredAccount(addressBytes)
}

// RegisterUser creates a new OTP for the given provider
// and (optionally) returns some information required for the user to set up the OTP on his end (eg: QR code).
func (resolver *serviceResolver) RegisterUser(request requests.RegistrationPayload) ([]byte, string, error) {
	userAddress, err := resolver.validateCredentials(request.Credentials)
	if err != nil {
		return nil, "", err
	}

	guardianAddress, err := resolver.getGuardianAddress(userAddress)
	if err != nil {
		return nil, "", err
	}

	tag := resolver.extractUserTagForQRGeneration(request.Tag, userAddress.Pretty())
	qr, err := resolver.provider.RegisterUser(userAddress.AddressAsBech32String(), tag, guardianAddress)
	if err != nil {
		return nil, "", err
	}

	return qr, guardianAddress, nil
}

// VerifyCode validates the code received
func (resolver *serviceResolver) VerifyCode(request requests.VerificationPayload) error {
	userAddress, err := resolver.validateCredentials(request.Credentials)
	if err != nil {
		return err
	}

	err = resolver.provider.ValidateCode(userAddress.AddressAsBech32String(), request.Guardian, request.Code)
	if err != nil {
		return err
	}

	guardianAddrBuff, err := resolver.pubKeyConverter.Decode(request.Guardian)
	if err != nil {
		return err
	}

	return resolver.updateGuardianStateIfNeeded(userAddress.AddressBytes(), guardianAddrBuff)
}

// SignTransaction validates user's transaction, then adds guardian signature and returns the transaction
func (resolver *serviceResolver) SignTransaction(request requests.SignTransaction) ([]byte, error) {
	guardian, err := resolver.validateTxRequestReturningGuardian(request.Credentials, request.Code, []erdData.Transaction{request.Tx})
	if err != nil {
		return nil, err
	}

	err = resolver.guardedTxBuilder.ApplyGuardianSignature(guardian.PrivateKey, &request.Tx)
	if err != nil {
		return nil, err
	}

	return resolver.marshaller.Marshal(&request.Tx)
}

// SignMultipleTransactions validates user's transactions, then adds guardian signature and returns the transaction
func (resolver *serviceResolver) SignMultipleTransactions(request requests.SignMultipleTransactions) ([][]byte, error) {
	guardian, err := resolver.validateTxRequestReturningGuardian(request.Credentials, request.Code, request.Txs)
	if err != nil {
		return nil, err
	}

	txsSlice := make([][]byte, 0)
	for _, tx := range request.Txs {
		err = resolver.guardedTxBuilder.ApplyGuardianSignature(guardian.PrivateKey, &tx)
		if err != nil {
			return nil, err
		}

		txBuff, err := resolver.marshaller.Marshal(&tx)
		if err != nil {
			return nil, err
		}

		txsSlice = append(txsSlice, txBuff)
	}

	return txsSlice, nil
}

func (resolver *serviceResolver) validateTxRequestReturningGuardian(credentials string, code string, txs []erdData.Transaction) (core.GuardianInfo, error) {
	userAddress, err := resolver.validateCredentials(credentials)
	if err != nil {
		return core.GuardianInfo{}, err
	}

	err = resolver.validateTransactions(txs, userAddress)
	if err != nil {
		return core.GuardianInfo{}, err
	}

	// only validate the guardian for first tx, as all of them must have the same one
	err = resolver.provider.ValidateCode(userAddress.AddressAsBech32String(), txs[0].GuardianAddr, code)
	if err != nil {
		return core.GuardianInfo{}, err
	}

	userInfo, err := resolver.getUserInfo(userAddress.AddressBytes())
	if err != nil {
		return core.GuardianInfo{}, err
	}

	// only get the guardian for first tx, as all of them must have the same one
	return resolver.getGuardianForTx(txs[0], userInfo)
}

func (resolver *serviceResolver) updateGuardianStateIfNeeded(userAddress []byte, guardianAddress []byte) error {
	userInfo, err := resolver.getUserInfo(userAddress)
	if err != nil {
		return err
	}

	if bytes.Equal(guardianAddress, userInfo.FirstGuardian.PublicKey) {
		if userInfo.FirstGuardian.State != core.NotUsableYet {
			return fmt.Errorf("%w for FirstGuardian, it is not in NotUsableYet state", ErrInvalidGuardianState)
		}
		userInfo.FirstGuardian.State = core.Usable
	}
	if bytes.Equal(guardianAddress, userInfo.SecondGuardian.PublicKey) {
		if userInfo.SecondGuardian.State != core.NotUsableYet {
			return fmt.Errorf("%w for SecondGuardian, it is not in NotUsableYet state", ErrInvalidGuardianState)
		}
		userInfo.SecondGuardian.State = core.Usable
	}

	return resolver.marshalAndSave(userAddress, userInfo)
}

func (resolver *serviceResolver) validateTransactions(txs []erdData.Transaction, userAddress erdCore.AddressHandler) error {
	expectedGuardian := txs[0].GuardianAddr
	for _, tx := range txs {
		if tx.GuardianAddr != expectedGuardian {
			return ErrGuardianMismatch
		}

		err := resolver.validateOneTransaction(tx, userAddress)
		if err != nil {
			return err
		}
	}

	return nil
}

func (resolver *serviceResolver) validateOneTransaction(tx erdData.Transaction, userAddress erdCore.AddressHandler) error {
	addr := userAddress.AddressAsBech32String()
	if tx.SndAddr != addr {
		return fmt.Errorf("%w, sender from credentials: %s, tx sender: %s", ErrInvalidSender, addr, tx.SndAddr)
	}

	userSig, err := hex.DecodeString(tx.Signature)
	if err != nil {
		return err
	}

	return txcheck.VerifyTransactionSignature(
		&tx,
		userAddress.AddressBytes(),
		userSig,
		resolver.signatureVerifier,
		resolver.marshaller,
		resolver.txHasher,
	)
}

func (resolver *serviceResolver) getGuardianForTx(tx erdData.Transaction, userInfo *core.UserInfo) (core.GuardianInfo, error) {
	guardianForTx := core.GuardianInfo{}
	unknownGuardian := true
	firstGuardianAddr := resolver.pubKeyConverter.Encode(userInfo.FirstGuardian.PublicKey)
	if tx.GuardianAddr == firstGuardianAddr {
		guardianForTx = userInfo.FirstGuardian
		unknownGuardian = false
	}
	secondGuardianAddr := resolver.pubKeyConverter.Encode(userInfo.SecondGuardian.PublicKey)
	if tx.GuardianAddr == secondGuardianAddr {
		guardianForTx = userInfo.SecondGuardian
		unknownGuardian = false
	}

	if unknownGuardian {
		return core.GuardianInfo{}, fmt.Errorf("%w, guardian %s", ErrInvalidGuardian, tx.GuardianAddr)
	}

	if guardianForTx.State == core.NotUsableYet {
		return core.GuardianInfo{}, fmt.Errorf("%w, guardian %s", ErrGuardianNotYetUsable, tx.GuardianAddr)
	}

	return guardianForTx, nil
}

func (resolver *serviceResolver) validateCredentials(credentials string) (erdCore.AddressHandler, error) {
	err := resolver.credentialsHandler.Verify(credentials)
	if err != nil {
		return nil, err
	}

	accountAddress, err := resolver.credentialsHandler.GetAccountAddress(credentials)
	if err != nil {
		return nil, err
	}

	ctxGetAccount, cancelGetAccount := context.WithTimeout(context.Background(), resolver.requestTime)
	defer cancelGetAccount()
	_, err = resolver.proxy.GetAccount(ctxGetAccount, accountAddress)
	if err != nil {
		return nil, err
	}

	return accountAddress, nil
}

func (resolver *serviceResolver) handleNewAccount(userAddress []byte) (string, error) {
	index, err := resolver.registeredUsersDB.AllocateIndex(userAddress)
	if err != nil {
		return emptyAddress, err
	}

	privateKeys, err := resolver.keysGenerator.GenerateKeys(index)
	if err != nil {
		return emptyAddress, err
	}

	userInfo, err := resolver.computeDataAndSave(index, userAddress, privateKeys)
	if err != nil {
		return emptyAddress, err
	}

	return resolver.pubKeyConverter.Encode(userInfo.FirstGuardian.PublicKey), nil
}

func (resolver *serviceResolver) handleRegisteredAccount(userAddress []byte) (string, error) {
	userInfo, err := resolver.getUserInfo(userAddress)
	if err != nil {
		return emptyAddress, err
	}

	if userInfo.FirstGuardian.State == core.NotUsableYet {
		return resolver.pubKeyConverter.Encode(userInfo.FirstGuardian.PublicKey), nil
	}

	if userInfo.SecondGuardian.State == core.NotUsableYet {
		return resolver.pubKeyConverter.Encode(userInfo.SecondGuardian.PublicKey), nil
	}

	accountAddress := erdData.NewAddressFromBytes(userAddress)

	ctxGetGuardianData, cancelGetGuardianData := context.WithTimeout(context.Background(), resolver.requestTime)
	defer cancelGetGuardianData()
	guardianData, err := resolver.proxy.GetGuardianData(ctxGetGuardianData, accountAddress)
	if err != nil {
		return emptyAddress, err
	}

	nextGuardian := resolver.prepareNextGuardian(guardianData, userInfo)

	err = resolver.marshalAndSave(userAddress, userInfo)
	if err != nil {
		return emptyAddress, err
	}

	return nextGuardian, nil
}

func (resolver *serviceResolver) getUserInfo(userAddress []byte) (*core.UserInfo, error) {
	userInfo := &core.UserInfo{}
<<<<<<< HEAD
	// todo add unittests and update dependency
	encryptedData := &x25519.EncryptedData{}
	encryptedDataMarshalled, err := resolver.bucketIndexHolder.Get(userAddress)
	if err != nil {
		return userInfo, err
	}

	err = resolver.marshaller.Unmarshal(encryptedData, encryptedDataMarshalled)
=======
	userInfoMarshalled, err := resolver.registeredUsersDB.Get(userAddress)
>>>>>>> 3c95b528
	if err != nil {
		return userInfo, err
	}

	userInfoMarshalled, err := encryptedData.Decrypt(resolver.managedPrivateKey)
	if err != nil {
		return userInfo, err
	}

	err = resolver.marshaller.Unmarshal(userInfo, userInfoMarshalled)
	if err != nil {
		return userInfo, err
	}

	return userInfo, nil
}

func (resolver *serviceResolver) computeDataAndSave(index uint32, userAddress []byte, privateKeys []crypto.PrivateKey) (*core.UserInfo, error) {
	firstGuardian, err := getGuardianInfoForKey(privateKeys[0])
	if err != nil {
		return &core.UserInfo{}, err
	}

	secondGuardian, err := getGuardianInfoForKey(privateKeys[1])
	if err != nil {
		return &core.UserInfo{}, err
	}

	userInfo := &core.UserInfo{
		Index:          index,
		FirstGuardian:  firstGuardian,
		SecondGuardian: secondGuardian,
	}

	err = resolver.marshalAndSave(userAddress, userInfo)
	if err != nil {
		return &core.UserInfo{}, err
	}

	return userInfo, nil
}

func (resolver *serviceResolver) marshalAndSave(userAddress []byte, userInfo *core.UserInfo) error {
	userInfoMarshalled, err := resolver.marshaller.Marshal(userInfo)
	if err != nil {
		return err
	}

<<<<<<< HEAD
	// todo add unittests and update dependency
	encryptedData := &x25519.EncryptedData{}
	err = encryptedData.Encrypt(userInfoMarshalled, resolver.managedPrivateKey.GeneratePublic(), resolver.managedPrivateKey)
	if err != nil {
		return err
	}

	encryptedDataBytes, err := resolver.marshaller.Marshal(encryptedData)
	if err != nil {
		return err
	}

	err = resolver.bucketIndexHolder.Put(userAddress, encryptedDataBytes)
=======
	err = resolver.registeredUsersDB.Put(userAddress, userInfoMarshalled)
>>>>>>> 3c95b528
	if err != nil {
		return err
	}

	return nil
}

func (resolver *serviceResolver) prepareNextGuardian(guardianData *api.GuardianData, userInfo *core.UserInfo) string {
	firstGuardianOnChainState := resolver.getOnChainGuardianState(guardianData, userInfo.FirstGuardian)
	secondGuardianOnChainState := resolver.getOnChainGuardianState(guardianData, userInfo.SecondGuardian)
	isFirstOnChain := firstGuardianOnChainState != core.MissingGuardian
	isSecondOnChain := secondGuardianOnChainState != core.MissingGuardian
	if !isFirstOnChain && !isSecondOnChain {
		userInfo.FirstGuardian.State = core.NotUsableYet
		userInfo.SecondGuardian.State = core.NotUsableYet
		return resolver.pubKeyConverter.Encode(userInfo.FirstGuardian.PublicKey)
	}

	if isFirstOnChain && isSecondOnChain {
		if firstGuardianOnChainState == core.PendingGuardian {
			userInfo.FirstGuardian.State = core.NotUsableYet
			return resolver.pubKeyConverter.Encode(userInfo.FirstGuardian.PublicKey)
		}

		userInfo.SecondGuardian.State = core.NotUsableYet
		return resolver.pubKeyConverter.Encode(userInfo.SecondGuardian.PublicKey)
	}

	if isFirstOnChain {
		userInfo.SecondGuardian.State = core.NotUsableYet
		return resolver.pubKeyConverter.Encode(userInfo.SecondGuardian.PublicKey)
	}

	userInfo.FirstGuardian.State = core.NotUsableYet
	return resolver.pubKeyConverter.Encode(userInfo.FirstGuardian.PublicKey)
}

func (resolver *serviceResolver) getOnChainGuardianState(guardianData *api.GuardianData, guardian core.GuardianInfo) core.OnChainGuardianState {
	if check.IfNilReflect(guardianData) {
		return core.MissingGuardian
	}

	guardianAddress := resolver.pubKeyConverter.Encode(guardian.PublicKey)
	if !check.IfNilReflect(guardianData.ActiveGuardian) {
		isActiveGuardian := guardianData.ActiveGuardian.Address == guardianAddress
		if isActiveGuardian {
			return core.ActiveGuardian
		}
	}

	if !check.IfNilReflect(guardianData.PendingGuardian) {
		isPendingGuardian := guardianData.PendingGuardian.Address == guardianAddress
		if isPendingGuardian {
			return core.PendingGuardian
		}
	}

	return core.MissingGuardian
}

func getGuardianInfoForKey(privateKey crypto.PrivateKey) (core.GuardianInfo, error) {
	privateKeyBytes, err := privateKey.ToByteArray()
	if err != nil {
		return core.GuardianInfo{}, err
	}

	pk := privateKey.GeneratePublic()
	pkBytes, err := pk.ToByteArray()
	if err != nil {
		return core.GuardianInfo{}, err
	}

	return core.GuardianInfo{
		PublicKey:  pkBytes,
		PrivateKey: privateKeyBytes,
		State:      core.NotUsableYet,
	}, nil
}

func (resolver *serviceResolver) extractUserTagForQRGeneration(tag string, prettyUserAddress string) string {
	if len(tag) > 0 {
		return tag
	}
	return prettyUserAddress
}

// IsInterfaceNil return true if there is no value under the interface
func (resolver *serviceResolver) IsInterfaceNil() bool {
	return resolver == nil
}<|MERGE_RESOLUTION|>--- conflicted
+++ resolved
@@ -52,12 +52,8 @@
 	requestTime        time.Duration
 	signatureVerifier  core.TxSigVerifier
 	guardedTxBuilder   core.GuardedTxBuilder
-<<<<<<< HEAD
-	bucketIndexHolder  core.BucketIndexHolder
+	registeredUsersDB  core.ShardedStorageWithIndex
 	managedPrivateKey  crypto.PrivateKey
-=======
-	registeredUsersDB  core.ShardedStorageWithIndex
->>>>>>> 3c95b528
 }
 
 // NewServiceResolver returns a new instance of service resolver
@@ -78,8 +74,7 @@
 		requestTime:        args.RequestTime,
 		signatureVerifier:  args.SignatureVerifier,
 		guardedTxBuilder:   args.GuardedTxBuilder,
-<<<<<<< HEAD
-		bucketIndexHolder:  args.BucketIndexHolder,
+		registeredUsersDB:  args.RegisteredUsersDB,
 	}
 
 	resolver.managedPrivateKey, err = resolver.keysGenerator.GenerateManagedKey()
@@ -88,10 +83,6 @@
 	}
 
 	return resolver, nil
-=======
-		registeredUsersDB:  args.RegisteredUsersDB,
-	}, nil
->>>>>>> 3c95b528
 }
 
 func checkArgs(args ArgServiceResolver) error {
@@ -410,18 +401,14 @@
 
 func (resolver *serviceResolver) getUserInfo(userAddress []byte) (*core.UserInfo, error) {
 	userInfo := &core.UserInfo{}
-<<<<<<< HEAD
 	// todo add unittests and update dependency
 	encryptedData := &x25519.EncryptedData{}
-	encryptedDataMarshalled, err := resolver.bucketIndexHolder.Get(userAddress)
+	encryptedDataMarshalled, err := resolver.registeredUsersDB.Get(userAddress)
 	if err != nil {
 		return userInfo, err
 	}
 
 	err = resolver.marshaller.Unmarshal(encryptedData, encryptedDataMarshalled)
-=======
-	userInfoMarshalled, err := resolver.registeredUsersDB.Get(userAddress)
->>>>>>> 3c95b528
 	if err != nil {
 		return userInfo, err
 	}
@@ -470,7 +457,6 @@
 		return err
 	}
 
-<<<<<<< HEAD
 	// todo add unittests and update dependency
 	encryptedData := &x25519.EncryptedData{}
 	err = encryptedData.Encrypt(userInfoMarshalled, resolver.managedPrivateKey.GeneratePublic(), resolver.managedPrivateKey)
@@ -483,10 +469,7 @@
 		return err
 	}
 
-	err = resolver.bucketIndexHolder.Put(userAddress, encryptedDataBytes)
-=======
-	err = resolver.registeredUsersDB.Put(userAddress, userInfoMarshalled)
->>>>>>> 3c95b528
+	err = resolver.registeredUsersDB.Put(userAddress, encryptedDataBytes)
 	if err != nil {
 		return err
 	}
