package resolver

import (
	"bytes"
	"context"
	"fmt"
	"time"

	"github.com/ElrondNetwork/elrond-go-core/core/check"
	crypto "github.com/ElrondNetwork/elrond-go-crypto"
	"github.com/ElrondNetwork/elrond-sdk-erdgo/blockchain"
	"github.com/ElrondNetwork/elrond-sdk-erdgo/builders"
	erdCore "github.com/ElrondNetwork/elrond-sdk-erdgo/core"
	erdData "github.com/ElrondNetwork/elrond-sdk-erdgo/data"
	"github.com/ElrondNetwork/elrond-sdk-erdgo/interactors"
	"github.com/ElrondNetwork/multi-factor-auth-go-service/core"
	"github.com/ElrondNetwork/multi-factor-auth-go-service/core/requests"
	"github.com/ElrondNetwork/multi-factor-auth-go-service/providers"
)

const (
	emptyAddress   = ""
	minRequestTime = time.Second
)

// ArgServiceResolver is the DTO used to create a new instance of service resolver
type ArgServiceResolver struct {
	Provider           providers.Provider
	Proxy              blockchain.Proxy
	CredentialsHandler core.CredentialsHandler
	IndexHandler       core.IndexHandler
	KeysGenerator      core.KeysGenerator
	PubKeyConverter    core.PubkeyConverter
	RegisteredUsersDB  core.Storer
	Marshaller         core.Marshaller
	RequestTime        time.Duration
}

type serviceResolver struct {
	provider           providers.Provider
	proxy              blockchain.Proxy
	credentialsHandler core.CredentialsHandler
	indexHandler       core.IndexHandler
	keysGenerator      core.KeysGenerator
	pubKeyConverter    core.PubkeyConverter
	registeredUsersDB  core.Storer
	marshaller         core.Marshaller
	requestTime        time.Duration
	signer             core.TxSigVerifier
	builder            interactors.GuardedTxBuilder
}

// NewServiceResolver returns a new instance of service resolver
func NewServiceResolver(args ArgServiceResolver) (*serviceResolver, error) {
	err := checkArgs(args)
	if err != nil {
		return nil, err
	}

	signer := blockchain.NewTxSigner()
	builder, err := builders.NewTxBuilder(signer)
	if err != nil {
		return nil, err
	}

	return &serviceResolver{
		provider:           args.Provider,
		proxy:              args.Proxy,
		credentialsHandler: args.CredentialsHandler,
		indexHandler:       args.IndexHandler,
		keysGenerator:      args.KeysGenerator,
		pubKeyConverter:    args.PubKeyConverter,
		registeredUsersDB:  args.RegisteredUsersDB,
		marshaller:         args.Marshaller,
		requestTime:        args.RequestTime,
		signer:             signer,
		builder:            builder,
	}, nil
}

func checkArgs(args ArgServiceResolver) error {
	if check.IfNil(args.Provider) {
		return ErrNilProvider
	}
	if check.IfNil(args.Proxy) {
		return ErrNilProxy
	}
	if check.IfNil(args.CredentialsHandler) {
		return ErrNilCredentialsHandler
	}
	if check.IfNil(args.IndexHandler) {
		return ErrNilIndexHandler
	}
	if check.IfNil(args.KeysGenerator) {
		return ErrNilKeysGenerator
	}
	if check.IfNil(args.PubKeyConverter) {
		return ErrNilPubKeyConverter
	}
	if check.IfNil(args.RegisteredUsersDB) {
		return ErrNilStorer
	}
	if check.IfNil(args.Marshaller) {
		return ErrNilMarshaller
	}
	if args.RequestTime < minRequestTime {
		return fmt.Errorf("%w for RequestTime, received %d, min expected %d", ErrInvalidValue, args.RequestTime, minRequestTime)
	}

	return nil
}

// GetGuardianAddress returns the address of a unique guardian
func (resolver *serviceResolver) GetGuardianAddress(request requests.GetGuardianAddress) (string, error) {
	userAddress, err := resolver.validateCredentials(request.Credentials)
	if err != nil {
		return emptyAddress, err
	}

	addressBytes := userAddress.AddressBytes()
	isRegistered := resolver.registeredUsersDB.Has(addressBytes)
	if isRegistered {
		return resolver.handleRegisteredAccount(addressBytes)
	}

	return resolver.handleNewAccount(addressBytes)
}

// RegisterUser creates a new OTP for the given provider
// and (optionally) returns some information required for the user to set up the OTP on his end (eg: QR code).
func (resolver *serviceResolver) RegisterUser(request requests.RegistrationPayload) ([]byte, error) {
	userAddress, err := resolver.validateCredentials(request.Credentials)
	if err != nil {
		return nil, err
	}

	err = resolver.validateGuardian(userAddress.AddressBytes(), request.Guardian)
	if err != nil {
		return nil, fmt.Errorf("%w for guardian %s", err, request.Guardian)
	}

	return resolver.provider.RegisterUser(userAddress.AddressAsBech32String(), request.Guardian)
}

// VerifyCode validates the code received
func (resolver *serviceResolver) VerifyCode(request requests.VerificationPayload) error {
	userAddress, err := resolver.validateCredentials(request.Credentials)
	if err != nil {
		return err
	}

<<<<<<< HEAD
	err = resolver.verifyCodes(request.Codes, userAddress.AddressAsBech32String())
	if err != nil {
		return err
	}

	guardianAddrBuff, err := resolver.pubKeyConverter.Decode(request.Guardian)
	if err != nil {
		return err
	}

	return resolver.updateGuardianState(userAddress.AddressBytes(), guardianAddrBuff)
}

// SendTransaction validates user's transaction, then adds guardian signature and returns the transaction
func (resolver *serviceResolver) SendTransaction(request requests.SendTransaction) ([]byte, error) {
	guardian, err := resolver.validateTxRequestReturningGuardian(request.Credentials, request.Codes, []erdData.Transaction{request.Tx})
	if err != nil {
		return nil, err
	}

	err = resolver.builder.ApplyGuardianSignature(guardian.PrivateKey, &request.Tx)
	if err != nil {
		return nil, err
	}

	return resolver.marshaller.Marshal(&request.Tx)
}

// SendMultipleTransactions validates user's transactions, then adds guardian signature and returns the transaction
func (resolver *serviceResolver) SendMultipleTransactions(request requests.SendMultipleTransaction) ([][]byte, error) {
	guardian, err := resolver.validateTxRequestReturningGuardian(request.Credentials, request.Codes, request.Txs)
	if err != nil {
		return nil, err
	}

	txsSlice := make([][]byte, 0)
	for _, tx := range request.Txs {
		err = resolver.builder.ApplyGuardianSignature(guardian.PrivateKey, &tx)
		if err != nil {
			return nil, err
		}

		txBuff, err := resolver.marshaller.Marshal(&tx)
		if err != nil {
			return nil, err
		}

		txsSlice = append(txsSlice, txBuff)
	}

	return txsSlice, nil
}

func (resolver *serviceResolver) validateTxRequestReturningGuardian(credentials string, codes []requests.Code, txs []erdData.Transaction) (core.GuardianInfo, error) {
	userAddress, err := resolver.validateCredentials(credentials)
	if err != nil {
		return core.GuardianInfo{}, err
	}

	err = resolver.verifyCodes(codes, userAddress.AddressAsBech32String())
	if err != nil {
		return core.GuardianInfo{}, err
	}

	err = resolver.verifyTransactions(txs, userAddress)
	if err != nil {
		return core.GuardianInfo{}, err
	}

	userInfo, err := resolver.getUserInfo(userAddress.AddressBytes())
	if err != nil {
		return core.GuardianInfo{}, err
	}

	// only get the guardian for first tx, as all of them must have the same one
	return resolver.getGuardianForTx(txs[0], userInfo)
}

func (resolver *serviceResolver) verifyCodes(codes []requests.Code, userAddress string) error {
	for _, code := range codes {
		provider, ok := resolver.providersMap[code.Provider]
		if !ok {
			return fmt.Errorf("%w, provider %s", ErrProviderDoesNotExists, code.Provider)
		}

		err := provider.VerifyCode(userAddress, code.Code)
		if err != nil {
			return err
		}
	}

	return nil
=======
	err = resolver.provider.ValidateCode(userAddress.AddressAsBech32String(), request.Guardian, request.Code)
	if err != nil {
		return err
	}

	guardianAddrBuff, err := resolver.pubKeyConverter.Decode(request.Guardian)
	if err != nil {
		return err
	}

	return resolver.updateGuardianStateIfNeeded(userAddress.AddressBytes(), guardianAddrBuff)
>>>>>>> adac1336
}

func (resolver *serviceResolver) updateGuardianStateIfNeeded(userAddress []byte, guardianAddress []byte) error {
	userInfo, err := resolver.getUserInfo(userAddress)
	if err != nil {
		return err
	}

	if bytes.Equal(guardianAddress, userInfo.FirstGuardian.PublicKey) {
		if userInfo.FirstGuardian.State != core.NotUsableYet {
			return fmt.Errorf("%w for FirstGuardian, it is not in NotUsableYet state", ErrInvalidGuardianState)
		}
		userInfo.FirstGuardian.State = core.Usable
	}
	if bytes.Equal(guardianAddress, userInfo.SecondGuardian.PublicKey) {
		if userInfo.SecondGuardian.State != core.NotUsableYet {
			return fmt.Errorf("%w for SecondGuardian, it is not in NotUsableYet state", ErrInvalidGuardianState)
		}
		userInfo.SecondGuardian.State = core.Usable
	}

	return resolver.marshalAndSave(userAddress, userInfo)
}

func (resolver *serviceResolver) verifyTransactions(txs []erdData.Transaction, userAddress erdCore.AddressHandler) error {
	expectedGuardian := txs[0].GuardianAddr
	for _, tx := range txs {
		err := resolver.verifyTransaction(tx, userAddress)
		if err != nil {
			return err
		}

		if tx.GuardianAddr != expectedGuardian {
			return ErrGuardianMismatch
		}
	}

	return nil
}

func (resolver *serviceResolver) verifyTransaction(tx erdData.Transaction, userAddress erdCore.AddressHandler) error {
	addr := userAddress.AddressAsBech32String()
	if tx.SndAddr != addr {
		return fmt.Errorf("%w, credentials sender: %s, tx sender: %s", ErrInvalidSender, addr, tx.SndAddr)
	}

	txBuff, err := resolver.marshaller.Marshal(&tx)
	if err != nil {
		return err
	}
	err = resolver.signer.Verify(userAddress.AddressBytes(), txBuff, []byte(tx.Signature))
	if err != nil {
		return err
	}

	return nil
}

func (resolver *serviceResolver) getGuardianForTx(tx erdData.Transaction, userInfo *core.UserInfo) (core.GuardianInfo, error) {
	guardianForTx := core.GuardianInfo{}
	unknownGuardian := true
	mainGuardianAddr := resolver.pubKeyConverter.Encode(userInfo.MainGuardian.PublicKey)
	if tx.GuardianSignature == mainGuardianAddr {
		guardianForTx = userInfo.MainGuardian
		unknownGuardian = false
	}
	secondaryGuardianAddr := resolver.pubKeyConverter.Encode(userInfo.SecondaryGuardian.PublicKey)
	if tx.GuardianSignature == secondaryGuardianAddr {
		guardianForTx = userInfo.SecondaryGuardian
		unknownGuardian = false
	}

	if unknownGuardian {
		return core.GuardianInfo{}, fmt.Errorf("%w, guardian %s", ErrInvalidGuardian, tx.GuardianAddr)
	}

	if guardianForTx.State == core.NotUsableYet {
		return core.GuardianInfo{}, fmt.Errorf("%w, guardian %s", ErrGuardianNotYetUsable, tx.GuardianAddr)
	}

	return guardianForTx, nil
}

func (resolver *serviceResolver) validateGuardian(userAddress []byte, guardian string) error {
	userInfo, err := resolver.getUserInfo(userAddress)
	if err != nil {
		return err
	}

	firstAddress := resolver.pubKeyConverter.Encode(userInfo.FirstGuardian.PublicKey)
	isNotUsableYet := userInfo.FirstGuardian.State == core.NotUsableYet
	if isNotUsableYet && guardian == firstAddress {
		return nil
	}

	secondAddress := resolver.pubKeyConverter.Encode(userInfo.SecondGuardian.PublicKey)
	isNotUsableYet = userInfo.SecondGuardian.State == core.NotUsableYet
	if isNotUsableYet && guardian == secondAddress {
		return nil
	}

	return ErrInvalidGuardian
}

func (resolver *serviceResolver) validateCredentials(credentials string) (erdCore.AddressHandler, error) {
	err := resolver.credentialsHandler.Verify(credentials)
	if err != nil {
		return nil, err
	}

	accountAddress, err := resolver.credentialsHandler.GetAccountAddress(credentials)
	if err != nil {
		return nil, err
	}

	ctxGetAccount, cancelGetAccount := context.WithTimeout(context.Background(), resolver.requestTime)
	defer cancelGetAccount()
	_, err = resolver.proxy.GetAccount(ctxGetAccount, accountAddress)
	if err != nil {
		return nil, err
	}

	return accountAddress, nil
}

func (resolver *serviceResolver) handleNewAccount(userAddress []byte) (string, error) {
	index := resolver.indexHandler.AllocateIndex()
	privateKeys, err := resolver.keysGenerator.GenerateKeys(index)
	if err != nil {
		return emptyAddress, err
	}

	userInfo, err := resolver.computeDataAndSave(index, userAddress, privateKeys)
	if err != nil {
		return emptyAddress, err
	}

	return resolver.pubKeyConverter.Encode(userInfo.FirstGuardian.PublicKey), nil
}

func (resolver *serviceResolver) handleRegisteredAccount(userAddress []byte) (string, error) {
	userInfo, err := resolver.getUserInfo(userAddress)
	if err != nil {
		return emptyAddress, err
	}

	if userInfo.FirstGuardian.State == core.NotUsableYet {
		return resolver.pubKeyConverter.Encode(userInfo.FirstGuardian.PublicKey), nil
	}

	if userInfo.SecondGuardian.State == core.NotUsableYet {
		return resolver.pubKeyConverter.Encode(userInfo.SecondGuardian.PublicKey), nil
	}

	accountAddress := erdData.NewAddressFromBytes(userAddress)

	ctxGetGuardianData, cancelGetGuardianData := context.WithTimeout(context.Background(), resolver.requestTime)
	defer cancelGetGuardianData()
	guardianData, err := resolver.proxy.GetGuardianData(ctxGetGuardianData, accountAddress)
	if err != nil {
		return emptyAddress, err
	}

	nextGuardian := resolver.prepareNextGuardian(guardianData, userInfo)

	err = resolver.marshalAndSave(userAddress, userInfo)
	if err != nil {
		return emptyAddress, err
	}

	return nextGuardian, nil
}

func (resolver *serviceResolver) getUserInfo(userAddress []byte) (*core.UserInfo, error) {
	// TODO properly decrypt keys from DB
	// temporary unmarshal them
	userInfo := &core.UserInfo{}
	data, err := resolver.registeredUsersDB.Get(userAddress)
	if err != nil {
		return userInfo, err
	}

	err = resolver.marshaller.Unmarshal(&userInfo, data)
	if err != nil {
		return userInfo, err
	}

	return userInfo, nil
}

func (resolver *serviceResolver) computeDataAndSave(index uint32, userAddress []byte, privateKeys []crypto.PrivateKey) (*core.UserInfo, error) {
	firstGuardian, err := getGuardianInfoForKey(privateKeys[0])
	if err != nil {
		return &core.UserInfo{}, err
	}

	secondGuardian, err := getGuardianInfoForKey(privateKeys[1])
	if err != nil {
		return &core.UserInfo{}, err
	}

	userInfo := &core.UserInfo{
		Index:          index,
		FirstGuardian:  firstGuardian,
		SecondGuardian: secondGuardian,
	}

	err = resolver.marshalAndSave(userAddress, userInfo)
	if err != nil {
		return &core.UserInfo{}, err
	}

	return userInfo, nil
}

func (resolver *serviceResolver) marshalAndSave(userAddress []byte, userInfo *core.UserInfo) error {
	// TODO properly encrypt keys
	// temporary marshal them and save
	data, err := resolver.marshaller.Marshal(userInfo)
	if err != nil {
		return err
	}

	err = resolver.registeredUsersDB.Put(userAddress, data)
	if err != nil {
		return err
	}

	return nil
}

func (resolver *serviceResolver) prepareNextGuardian(guardianData *erdData.GuardianData, userInfo *core.UserInfo) string {
	firstGuardianOnChainState := resolver.getOnChainGuardianState(guardianData, userInfo.FirstGuardian)
	secondGuardianOnChainState := resolver.getOnChainGuardianState(guardianData, userInfo.SecondGuardian)
	isFirstOnChain := firstGuardianOnChainState != core.MissingGuardian
	isSecondOnChain := secondGuardianOnChainState != core.MissingGuardian
	if !isFirstOnChain && !isSecondOnChain {
		userInfo.FirstGuardian.State = core.NotUsableYet
		userInfo.SecondGuardian.State = core.NotUsableYet
		return resolver.pubKeyConverter.Encode(userInfo.FirstGuardian.PublicKey)
	}

	if isFirstOnChain && isSecondOnChain {
		if firstGuardianOnChainState == core.PendingGuardian {
			userInfo.FirstGuardian.State = core.NotUsableYet
			return resolver.pubKeyConverter.Encode(userInfo.FirstGuardian.PublicKey)
		}

		userInfo.SecondGuardian.State = core.NotUsableYet
		return resolver.pubKeyConverter.Encode(userInfo.SecondGuardian.PublicKey)
	}

	if isFirstOnChain {
		userInfo.SecondGuardian.State = core.NotUsableYet
		return resolver.pubKeyConverter.Encode(userInfo.SecondGuardian.PublicKey)
	}

	userInfo.FirstGuardian.State = core.NotUsableYet
	return resolver.pubKeyConverter.Encode(userInfo.FirstGuardian.PublicKey)
}

func (resolver *serviceResolver) getOnChainGuardianState(guardianData *erdData.GuardianData, guardian core.GuardianInfo) core.OnChainGuardianState {
	guardianAddress := resolver.pubKeyConverter.Encode(guardian.PublicKey)
	isActiveGuardian := guardianData.ActiveGuardian.Address == guardianAddress
	if isActiveGuardian {
		return core.ActiveGuardian
	}

	isPendingGuardian := guardianData.PendingGuardian.Address == guardianAddress
	if isPendingGuardian {
		return core.PendingGuardian
	}

	return core.MissingGuardian
}

func getGuardianInfoForKey(privateKey crypto.PrivateKey) (core.GuardianInfo, error) {
	privateKeyBytes, err := privateKey.ToByteArray()
	if err != nil {
		return core.GuardianInfo{}, err
	}

	pk := privateKey.GeneratePublic()
	pkBytes, err := pk.ToByteArray()
	if err != nil {
		return core.GuardianInfo{}, err
	}

	return core.GuardianInfo{
		PublicKey:  pkBytes,
		PrivateKey: privateKeyBytes,
		State:      core.NotUsableYet,
	}, nil
}

// IsInterfaceNil return true if there is no value under the interface
func (resolver *serviceResolver) IsInterfaceNil() bool {
	return resolver == nil
}<|MERGE_RESOLUTION|>--- conflicted
+++ resolved
@@ -149,8 +149,7 @@
 		return err
 	}
 
-<<<<<<< HEAD
-	err = resolver.verifyCodes(request.Codes, userAddress.AddressAsBech32String())
+	err = resolver.provider.ValidateCode(userAddress.AddressAsBech32String(), request.Guardian, request.Code)
 	if err != nil {
 		return err
 	}
@@ -160,7 +159,7 @@
 		return err
 	}
 
-	return resolver.updateGuardianState(userAddress.AddressBytes(), guardianAddrBuff)
+	return resolver.updateGuardianStateIfNeeded(userAddress.AddressBytes(), guardianAddrBuff)
 }
 
 // SendTransaction validates user's transaction, then adds guardian signature and returns the transaction
@@ -242,19 +241,6 @@
 	}
 
 	return nil
-=======
-	err = resolver.provider.ValidateCode(userAddress.AddressAsBech32String(), request.Guardian, request.Code)
-	if err != nil {
-		return err
-	}
-
-	guardianAddrBuff, err := resolver.pubKeyConverter.Decode(request.Guardian)
-	if err != nil {
-		return err
-	}
-
-	return resolver.updateGuardianStateIfNeeded(userAddress.AddressBytes(), guardianAddrBuff)
->>>>>>> adac1336
 }
 
 func (resolver *serviceResolver) updateGuardianStateIfNeeded(userAddress []byte, guardianAddress []byte) error {
