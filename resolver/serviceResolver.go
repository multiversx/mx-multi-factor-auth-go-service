package resolver

import (
	"bytes"
	"context"
	"encoding/hex"
	"encoding/json"
	"fmt"
	"time"

	"github.com/multiversx/multi-factor-auth-go-service/core"
	"github.com/multiversx/multi-factor-auth-go-service/core/requests"
	"github.com/multiversx/multi-factor-auth-go-service/core/sync"
	"github.com/multiversx/multi-factor-auth-go-service/handlers"
	"github.com/multiversx/multi-factor-auth-go-service/handlers/storage"
	"github.com/multiversx/mx-chain-core-go/core/check"
	"github.com/multiversx/mx-chain-core-go/data"
	"github.com/multiversx/mx-chain-core-go/data/api"
	crypto "github.com/multiversx/mx-chain-crypto-go"
	logger "github.com/multiversx/mx-chain-logger-go"
	"github.com/multiversx/mx-sdk-go/blockchain"
	"github.com/multiversx/mx-sdk-go/builders"
	sdkCore "github.com/multiversx/mx-sdk-go/core"
	sdkData "github.com/multiversx/mx-sdk-go/data"
	"github.com/multiversx/mx-sdk-go/txcheck"
)

var log = logger.GetOrCreate("serviceresolver")

const (
	minRequestTime            = time.Second
	zeroBalance               = "0"
	minDelayBetweenOTPUpdates = 1
)

// ArgServiceResolver is the DTO used to create a new instance of service resolver
type ArgServiceResolver struct {
	UserEncryptor                 UserEncryptor
	TOTPHandler                   handlers.TOTPHandler
	Proxy                         blockchain.Proxy
	KeysGenerator                 core.KeysGenerator
	PubKeyConverter               core.PubkeyConverter
	UserDataMarshaller            core.Marshaller
	TxMarshaller                  core.Marshaller
	TxHasher                      data.Hasher
	SignatureVerifier             builders.Signer
	GuardedTxBuilder              core.GuardedTxBuilder
	RequestTime                   time.Duration
	RegisteredUsersDB             core.ShardedStorageWithIndex
	KeyGen                        crypto.KeyGenerator
	CryptoComponentsHolderFactory CryptoComponentsHolderFactory
	SkipTxUserSigVerify           bool
	DelayBetweenOTPUpdatesInSec   int64
}

type serviceResolver struct {
	userEncryptor                 UserEncryptor
	totpHandler                   handlers.TOTPHandler
	proxy                         blockchain.Proxy
	keysGenerator                 core.KeysGenerator
	pubKeyConverter               core.PubkeyConverter
	userDataMarshaller            core.Marshaller
	txMarshaller                  core.Marshaller
	txHasher                      data.Hasher
	requestTime                   time.Duration
	signatureVerifier             builders.Signer
	guardedTxBuilder              core.GuardedTxBuilder
	registeredUsersDB             core.ShardedStorageWithIndex
	keyGen                        crypto.KeyGenerator
	cryptoComponentsHolderFactory CryptoComponentsHolderFactory
	skipTxUserSigVerify           bool
	delayBetweenOTPUpdatesInSec   int64

	userCritSection sync.KeyRWMutexHandler
}

// NewServiceResolver returns a new instance of service resolver
func NewServiceResolver(args ArgServiceResolver) (*serviceResolver, error) {
	err := checkArgs(args)
	if err != nil {
		return nil, err
	}

	resolver := &serviceResolver{
		userEncryptor:                 args.UserEncryptor,
		totpHandler:                   args.TOTPHandler,
		proxy:                         args.Proxy,
		keysGenerator:                 args.KeysGenerator,
		pubKeyConverter:               args.PubKeyConverter,
		userDataMarshaller:            args.UserDataMarshaller,
		txMarshaller:                  args.TxMarshaller,
		txHasher:                      args.TxHasher,
		requestTime:                   args.RequestTime,
		signatureVerifier:             args.SignatureVerifier,
		guardedTxBuilder:              args.GuardedTxBuilder,
		registeredUsersDB:             args.RegisteredUsersDB,
		keyGen:                        args.KeyGen,
		cryptoComponentsHolderFactory: args.CryptoComponentsHolderFactory,
		skipTxUserSigVerify:           args.SkipTxUserSigVerify,
		delayBetweenOTPUpdatesInSec:   args.DelayBetweenOTPUpdatesInSec,
		userCritSection:               sync.NewKeyRWMutex(),
	}

	return resolver, nil
}

func checkArgs(args ArgServiceResolver) error {
	if check.IfNil(args.UserEncryptor) {
		return ErrNilUserEncryptor
	}
	if check.IfNil(args.TOTPHandler) {
		return ErrNilTOTPHandler
	}
	if check.IfNil(args.Proxy) {
		return ErrNilProxy
	}
	if check.IfNil(args.KeysGenerator) {
		return ErrNilKeysGenerator
	}
	if check.IfNil(args.PubKeyConverter) {
		return ErrNilPubKeyConverter
	}
	if check.IfNil(args.UserDataMarshaller) {
		return fmt.Errorf("%w for userData marshaller", ErrNilMarshaller)
	}
	if check.IfNil(args.TxMarshaller) {
		return fmt.Errorf("%w for tx marshaller", ErrNilMarshaller)
	}
	if check.IfNil(args.TxHasher) {
		return ErrNilHasher
	}
	if check.IfNil(args.SignatureVerifier) {
		return ErrNilSignatureVerifier
	}
	if check.IfNil(args.GuardedTxBuilder) {
		return ErrNilGuardedTxBuilder
	}
	if args.RequestTime < minRequestTime {
		return fmt.Errorf("%w for RequestTime, received %d, min expected %d", ErrInvalidValue, args.RequestTime, minRequestTime)
	}
	if check.IfNil(args.RegisteredUsersDB) {
		return fmt.Errorf("%w for registered users", ErrNilDB)
	}
	if check.IfNil(args.KeyGen) {
		return ErrNilKeyGenerator
	}
	if check.IfNil(args.CryptoComponentsHolderFactory) {
		return ErrNilCryptoComponentsHolderFactory
	}
	if args.DelayBetweenOTPUpdatesInSec < minDelayBetweenOTPUpdates {
		return fmt.Errorf("%w for DelayBetweenOTPUpdatesInSec, got %d, min expected %d",
			ErrInvalidValue, args.DelayBetweenOTPUpdatesInSec, minDelayBetweenOTPUpdates)
	}

	return nil
}

// RegisterUser creates a new OTP for the given provider
// and (optionally) returns some information required for the user to set up the OTP on his end (eg: QR code).
func (resolver *serviceResolver) RegisterUser(userAddress sdkCore.AddressHandler, request requests.RegistrationPayload) ([]byte, string, error) {
	tag := resolver.extractUserTagForQRGeneration(request.Tag, userAddress.Pretty())
	otp, err := resolver.totpHandler.CreateTOTP(tag)
	if err != nil {
		return nil, "", err
	}

	qr, err := otp.QR()
	if err != nil {
		return nil, "", err
	}

	guardianAddress, err := resolver.getGuardianAddressAndRegisterIfNewUser(userAddress, otp)
	if err != nil {
		return nil, "", err
	}

	return qr, resolver.pubKeyConverter.Encode(guardianAddress), nil
}

// VerifyCode validates the code received
func (resolver *serviceResolver) VerifyCode(userAddress sdkCore.AddressHandler, userIp string, request requests.VerificationPayload) error {
	guardianAddr, err := resolver.pubKeyConverter.Decode(request.Guardian)
	if err != nil {
		return err
	}

<<<<<<< HEAD
	err = resolver.provider.ValidateCode(userAddress.AddressBytes(), guardianAddr, userIp, request.Code)
=======
	addressBytes := userAddress.AddressBytes()
	resolver.userCritSection.Lock(string(addressBytes))
	defer resolver.userCritSection.Unlock(string(addressBytes))

	userInfo, err := resolver.getUserInfo(addressBytes)
>>>>>>> 6351b26b
	if err != nil {
		return err
	}

	err = resolver.verifyCode(userInfo, request.Code, guardianAddr)
	if err != nil {
		return err
	}

	return resolver.updateGuardianStateIfNeeded(userAddress.AddressBytes(), userInfo, guardianAddr)
}

// SignTransaction validates user's transaction, then adds guardian signature and returns the transaction
func (resolver *serviceResolver) SignTransaction(userAddress sdkCore.AddressHandler, userIp string, request requests.SignTransaction) ([]byte, error) {
	guardian, err := resolver.validateTxRequestReturningGuardian(userAddress, userIp, request.Code, []sdkData.Transaction{request.Tx})
	if err != nil {
		return nil, err
	}

	guardianCryptoHolder, err := resolver.cryptoComponentsHolderFactory.Create(guardian.PrivateKey)
	if err != nil {
		return nil, err
	}

	err = resolver.guardedTxBuilder.ApplyGuardianSignature(guardianCryptoHolder, &request.Tx)
	if err != nil {
		return nil, err
	}

	return resolver.txMarshaller.Marshal(&request.Tx)
}

// SignMultipleTransactions validates user's transactions, then adds guardian signature and returns the transaction
func (resolver *serviceResolver) SignMultipleTransactions(userAddress sdkCore.AddressHandler, userIp string, request requests.SignMultipleTransactions) ([][]byte, error) {
	guardian, err := resolver.validateTxRequestReturningGuardian(userAddress, userIp, request.Code, request.Txs)
	if err != nil {
		return nil, err
	}

	guardianCryptoHolder, err := resolver.cryptoComponentsHolderFactory.Create(guardian.PrivateKey)
	if err != nil {
		return nil, err
	}

	txsSlice := make([][]byte, 0)
	for index, tx := range request.Txs {
		err = resolver.guardedTxBuilder.ApplyGuardianSignature(guardianCryptoHolder, &tx)
		if err != nil {
			return nil, fmt.Errorf("%w for transaction #%d", err, index)
		}

		txBuff, err := resolver.txMarshaller.Marshal(&tx)
		if err != nil {
			return nil, fmt.Errorf("%w for transaction #%d", err, index)
		}

		txsSlice = append(txsSlice, txBuff)
	}

	return txsSlice, nil
}

// RegisteredUsers returns the number of registered users
func (resolver *serviceResolver) RegisteredUsers() (uint32, error) {
	return resolver.registeredUsersDB.Count()
}

func (resolver *serviceResolver) validateUserAddress(userAddress sdkCore.AddressHandler) error {
	ctx, cancel := context.WithTimeout(context.Background(), resolver.requestTime)
	defer cancel()
	account, err := resolver.proxy.GetAccount(ctx, userAddress)
	if err != nil {
		return err
	}

	if !hasBalance(account.Balance) {
		return fmt.Errorf("%w for account %s", ErrNoBalance, userAddress.AddressAsBech32String())
	}

	return nil
}

func (resolver *serviceResolver) verifyCode(userInfo *core.UserInfo, userCode string, guardianAddr []byte) error {
	otpHandler, err := resolver.getUserOTPHandler(userInfo, guardianAddr)
	if err != nil {
		return err
	}

	return otpHandler.Validate(userCode)
}

func (resolver *serviceResolver) getUserOTPHandler(userInfo *core.UserInfo, guardianAddr []byte) (handlers.OTP, error) {
	otpInfo, err := extractOtpForGuardian(userInfo, guardianAddr)
	if err != nil {
		return nil, err
	}

	return resolver.totpHandler.TOTPFromBytes(otpInfo.OTP)
}

func extractOtpForGuardian(userInfo *core.UserInfo, guardian []byte) (*core.OTPInfo, error) {
	if userInfo == nil {
		return nil, ErrNilUserInfo
	}

	if bytes.Equal(userInfo.FirstGuardian.PublicKey, guardian) {
		return &userInfo.FirstGuardian.OTPData, nil
	}

	if bytes.Equal(userInfo.SecondGuardian.PublicKey, guardian) {
		return &userInfo.SecondGuardian.OTPData, nil
	}

	return nil, ErrInvalidGuardian
}

func hasBalance(balance string) bool {
	missingBalance := len(balance) == 0
	hasZeroBalance := balance == zeroBalance
	return !missingBalance && !hasZeroBalance
}

// getGuardianAddressAndRegisterIfNewUser returns the address of a unique guardian
func (resolver *serviceResolver) getGuardianAddressAndRegisterIfNewUser(userAddress sdkCore.AddressHandler, otp handlers.OTP) ([]byte, error) {
	addressBytes := userAddress.AddressBytes()

	resolver.userCritSection.Lock(string(addressBytes))
	defer resolver.userCritSection.Unlock(string(addressBytes))

	userInfo, err := resolver.getUserInfo(addressBytes)
	if err == storage.ErrKeyNotFound {
		return resolver.handleNewAccount(userAddress, otp)
	}
	if err != nil {
		return nil, err
	}

	return resolver.handleRegisteredAccount(userAddress, userInfo, otp)
}

<<<<<<< HEAD
func (resolver *serviceResolver) validateTxRequestReturningGuardian(userAddress sdkCore.AddressHandler, userIp, code string, txs []sdkData.Transaction) (core.GuardianInfo, error) {
=======
// TODO: add limits for the number of transactions that can be verified at once
func (resolver *serviceResolver) validateTxRequestReturningGuardian(userAddress sdkCore.AddressHandler, code string, txs []sdkData.Transaction) (core.GuardianInfo, error) {
>>>>>>> 6351b26b
	err := resolver.validateTransactions(txs, userAddress)
	if err != nil {
		return core.GuardianInfo{}, err
	}

	// only validate the guardian for first tx, as all of them must have the same one
	guardianAddr, err := resolver.pubKeyConverter.Decode(txs[0].GuardianAddr)
	if err != nil {
		return core.GuardianInfo{}, err
	}

<<<<<<< HEAD
	err = resolver.provider.ValidateCode(userAddress.AddressBytes(), guardianAddr, userIp, code)
=======
	addressBytes := userAddress.AddressBytes()
	resolver.userCritSection.RLock(string(addressBytes))
	userInfo, err := resolver.getUserInfo(addressBytes)
	resolver.userCritSection.RUnlock(string(addressBytes))
>>>>>>> 6351b26b
	if err != nil {
		return core.GuardianInfo{}, err
	}

	err = resolver.verifyCode(userInfo, code, guardianAddr)
	if err != nil {
		return core.GuardianInfo{}, err
	}

	// only get the guardian for first tx, as all of them must have the same one
	return resolver.getGuardianForTx(txs[0], userInfo)
}

func (resolver *serviceResolver) updateGuardianStateIfNeeded(userAddress []byte, userInfo *core.UserInfo, guardianAddress []byte) error {
	userInfoCopy := *userInfo
	if bytes.Equal(guardianAddress, userInfoCopy.FirstGuardian.PublicKey) {
		if userInfoCopy.FirstGuardian.State == core.NotUsable {
			userInfoCopy.FirstGuardian.State = core.Usable
			return resolver.marshalAndSaveEncrypted(userAddress, &userInfoCopy)
		}
	}
	if bytes.Equal(guardianAddress, userInfoCopy.SecondGuardian.PublicKey) {
		if userInfoCopy.SecondGuardian.State == core.NotUsable {
			userInfoCopy.SecondGuardian.State = core.Usable
			return resolver.marshalAndSaveEncrypted(userAddress, &userInfoCopy)
		}
	}

	return nil
}

func (resolver *serviceResolver) validateTransactions(txs []sdkData.Transaction, userAddress sdkCore.AddressHandler) error {
	expectedGuardian := txs[0].GuardianAddr
	for _, tx := range txs {
		if tx.GuardianAddr != expectedGuardian {
			return ErrGuardianMismatch
		}

		err := resolver.validateOneTransaction(tx, userAddress)
		if err != nil {
			return err
		}
	}

	return nil
}

func (resolver *serviceResolver) validateOneTransaction(tx sdkData.Transaction, userAddress sdkCore.AddressHandler) error {
	addr := userAddress.AddressAsBech32String()
	if tx.SndAddr != addr {
		return fmt.Errorf("%w, sender from credentials: %s, tx sender: %s", ErrInvalidSender, addr, tx.SndAddr)
	}

	userSig, err := hex.DecodeString(tx.Signature)
	if err != nil {
		return err
	}

	userPublicKey, err := resolver.keyGen.PublicKeyFromByteArray(userAddress.AddressBytes())
	if err != nil {
		return err
	}

	if resolver.skipTxUserSigVerify {
		return nil
	}

	return txcheck.VerifyTransactionSignature(
		&tx,
		userPublicKey,
		userSig,
		resolver.signatureVerifier,
		resolver.txMarshaller,
		resolver.txHasher,
	)
}

func (resolver *serviceResolver) getGuardianForTx(tx sdkData.Transaction, userInfo *core.UserInfo) (core.GuardianInfo, error) {
	guardianForTx := core.GuardianInfo{}
	unknownGuardian := true
	firstGuardianAddr := resolver.pubKeyConverter.Encode(userInfo.FirstGuardian.PublicKey)
	if tx.GuardianAddr == firstGuardianAddr {
		guardianForTx = userInfo.FirstGuardian
		unknownGuardian = false
	}
	secondGuardianAddr := resolver.pubKeyConverter.Encode(userInfo.SecondGuardian.PublicKey)
	if tx.GuardianAddr == secondGuardianAddr {
		guardianForTx = userInfo.SecondGuardian
		unknownGuardian = false
	}

	if unknownGuardian {
		return core.GuardianInfo{}, fmt.Errorf("%w, guardian %s", ErrInvalidGuardian, tx.GuardianAddr)
	}

	if guardianForTx.State == core.NotUsable {
		return core.GuardianInfo{}, fmt.Errorf("%w, guardian %s", ErrGuardianNotUsable, tx.GuardianAddr)
	}

	return guardianForTx, nil
}

func (resolver *serviceResolver) handleNewAccount(userAddress sdkCore.AddressHandler, otp handlers.OTP) ([]byte, error) {
	err := resolver.validateUserAddress(userAddress)
	if err != nil {
		return nil, err
	}

	addressBytes := userAddress.AddressBytes()

	index, err := resolver.registeredUsersDB.AllocateIndex(addressBytes)
	if err != nil {
		return nil, err
	}

	privateKeys, err := resolver.keysGenerator.GenerateKeys(index)
	if err != nil {
		return nil, err
	}

	userInfo, err := resolver.computeNewUserDataAndSave(index, addressBytes, privateKeys, otp)
	if err != nil {
		return nil, err
	}

	log.Debug("registering new user",
		"userAddress", userAddress.AddressAsBech32String(),
		"guardian", resolver.pubKeyConverter.Encode(userInfo.FirstGuardian.PublicKey),
		"index", index)

	return userInfo.FirstGuardian.PublicKey, nil
}

func (resolver *serviceResolver) handleRegisteredAccount(userAddress sdkCore.AddressHandler, userInfo *core.UserInfo, otp handlers.OTP) ([]byte, error) {
	nextGuardian, err := resolver.getNextGuardianAddress(userAddress, userInfo)
	if err != nil {
		return nil, err
	}

	err = resolver.saveOTPForUserGuardian(userAddress, userInfo, otp, nextGuardian)
	if err != nil {
		return nil, err
	}

	return nextGuardian, nil
}

func (resolver *serviceResolver) getNextGuardianAddress(userAddress sdkCore.AddressHandler, userInfo *core.UserInfo) ([]byte, error) {
	if userInfo.FirstGuardian.State == core.NotUsable {
		log.Debug("registering old user",
			"userAddress", userAddress.AddressAsBech32String(),
			"newGuardian", resolver.pubKeyConverter.Encode(userInfo.FirstGuardian.PublicKey))
		return userInfo.FirstGuardian.PublicKey, nil
	}

	if userInfo.SecondGuardian.State == core.NotUsable {
		log.Debug("registering old user",
			"userAddress", userAddress.AddressAsBech32String(),
			"newGuardian", resolver.pubKeyConverter.Encode(userInfo.SecondGuardian.PublicKey))
		return userInfo.SecondGuardian.PublicKey, nil
	}

	ctxGetGuardianData, cancelGetGuardianData := context.WithTimeout(context.Background(), resolver.requestTime)
	defer cancelGetGuardianData()
	guardianData, err := resolver.proxy.GetGuardianData(ctxGetGuardianData, userAddress)
	if err != nil {
		return nil, err
	}

	nextGuardian := resolver.prepareNextGuardian(guardianData, userInfo)

	printableGuardianData := ""
	guardianDataBuff, err := json.Marshal(guardianData)
	if err == nil {
		printableGuardianData = string(guardianDataBuff)
	}

	log.Debug("registering old user",
		"userAddress", userAddress.AddressAsBech32String(),
		"newGuardian", resolver.pubKeyConverter.Encode(nextGuardian),
		"fetched data from chain", printableGuardianData)

	return nextGuardian, nil
}

func (resolver *serviceResolver) saveOTPForUserGuardian(userAddress sdkCore.AddressHandler, userInfo *core.UserInfo, otp handlers.OTP, guardian []byte) error {
	err := resolver.addOTPToUserGuardian(userInfo, guardian, otp)
	if err != nil {
		return err
	}

	addressBytes := userAddress.AddressBytes()
	return resolver.marshalAndSaveEncrypted(addressBytes, userInfo)
}

func (resolver *serviceResolver) addOTPToUserGuardian(userInfo *core.UserInfo, guardian []byte, otp handlers.OTP) error {
	if userInfo == nil {
		return ErrNilUserInfo
	}

	var selectedGuardianInfo *core.GuardianInfo
	if bytes.Equal(userInfo.FirstGuardian.PublicKey, guardian) {
		selectedGuardianInfo = &userInfo.FirstGuardian
	}

	if bytes.Equal(userInfo.SecondGuardian.PublicKey, guardian) {
		selectedGuardianInfo = &userInfo.SecondGuardian
	}

	if selectedGuardianInfo == nil {
		return ErrInvalidGuardian
	}

	var err error
	currentTimestamp := time.Now().Unix()
	oldOTPInfo := &selectedGuardianInfo.OTPData
	allowedToChangeOTP := oldOTPInfo.LastTOTPChangeTimestamp+resolver.delayBetweenOTPUpdatesInSec < currentTimestamp
	if !allowedToChangeOTP {
		return fmt.Errorf("%w, last update was %d seconds ago",
			handlers.ErrRegistrationFailed, currentTimestamp-oldOTPInfo.LastTOTPChangeTimestamp)
	}

	otpBytes, err := otp.ToBytes()
	if err != nil {
		return err
	}

	selectedGuardianInfo.OTPData.OTP = otpBytes
	selectedGuardianInfo.OTPData.LastTOTPChangeTimestamp = currentTimestamp

	return nil
}

func (resolver *serviceResolver) getUserInfo(userAddress []byte) (*core.UserInfo, error) {
	encryptedDataMarshalled, err := resolver.registeredUsersDB.Get(userAddress)
	if err != nil {
		return nil, err
	}

	return resolver.unmarshalAndDecryptUserInfo(encryptedDataMarshalled)
}

func (resolver *serviceResolver) encryptAndMarshalUserInfo(userInfo *core.UserInfo) ([]byte, error) {
	encryptedUserInfo, err := resolver.userEncryptor.EncryptUserInfo(userInfo)
	if err != nil {
		return nil, err
	}

	return resolver.userDataMarshaller.Marshal(encryptedUserInfo)
}

func (resolver *serviceResolver) unmarshalAndDecryptUserInfo(encryptedDataMarshalled []byte) (*core.UserInfo, error) {
	userInfo := &core.UserInfo{}
	err := resolver.userDataMarshaller.Unmarshal(userInfo, encryptedDataMarshalled)
	if err != nil {
		return nil, err
	}

	return resolver.userEncryptor.DecryptUserInfo(userInfo)
}

func (resolver *serviceResolver) computeNewUserDataAndSave(index uint32, userAddress []byte, privateKeys []crypto.PrivateKey, otp handlers.OTP) (*core.UserInfo, error) {
	firstGuardian, err := getGuardianInfoForKey(privateKeys[0])
	if err != nil {
		return nil, err
	}

	firstGuardian.OTPData.OTP, err = otp.ToBytes()
	if err != nil {
		return nil, err
	}
	firstGuardian.OTPData.LastTOTPChangeTimestamp = time.Now().Unix()

	secondGuardian, err := getGuardianInfoForKey(privateKeys[1])
	if err != nil {
		return nil, err
	}

	userInfo := &core.UserInfo{
		Index:          index,
		FirstGuardian:  firstGuardian,
		SecondGuardian: secondGuardian,
	}

	err = resolver.marshalAndSaveEncrypted(userAddress, userInfo)
	if err != nil {
		return nil, err
	}

	return userInfo, nil
}

func (resolver *serviceResolver) marshalAndSaveEncrypted(userAddress []byte, userInfo *core.UserInfo) error {
	encryptedDataBytes, err := resolver.encryptAndMarshalUserInfo(userInfo)
	if err != nil {
		return err
	}

	err = resolver.registeredUsersDB.Put(userAddress, encryptedDataBytes)
	if err != nil {
		return err
	}

	return nil
}

func (resolver *serviceResolver) prepareNextGuardian(guardianData *api.GuardianData, userInfo *core.UserInfo) []byte {
	firstGuardianOnChainState := resolver.getOnChainGuardianState(guardianData, userInfo.FirstGuardian)
	secondGuardianOnChainState := resolver.getOnChainGuardianState(guardianData, userInfo.SecondGuardian)
	isFirstOnChain := firstGuardianOnChainState != core.MissingGuardian
	isSecondOnChain := secondGuardianOnChainState != core.MissingGuardian
	if !isFirstOnChain && !isSecondOnChain {
		userInfo.FirstGuardian.State = core.NotUsable
		userInfo.SecondGuardian.State = core.NotUsable
		return userInfo.FirstGuardian.PublicKey
	}

	if isFirstOnChain && isSecondOnChain {
		if firstGuardianOnChainState == core.PendingGuardian {
			userInfo.FirstGuardian.State = core.NotUsable
			return userInfo.FirstGuardian.PublicKey
		}

		userInfo.SecondGuardian.State = core.NotUsable
		return userInfo.SecondGuardian.PublicKey
	}

	if isFirstOnChain {
		userInfo.SecondGuardian.State = core.NotUsable
		return userInfo.SecondGuardian.PublicKey
	}

	userInfo.FirstGuardian.State = core.NotUsable
	return userInfo.FirstGuardian.PublicKey
}

func (resolver *serviceResolver) getOnChainGuardianState(guardianData *api.GuardianData, guardian core.GuardianInfo) core.OnChainGuardianState {
	if check.IfNilReflect(guardianData) {
		return core.MissingGuardian
	}

	guardianAddress := resolver.pubKeyConverter.Encode(guardian.PublicKey)
	if !check.IfNilReflect(guardianData.ActiveGuardian) {
		isActiveGuardian := guardianData.ActiveGuardian.Address == guardianAddress
		if isActiveGuardian {
			return core.ActiveGuardian
		}
	}

	if !check.IfNilReflect(guardianData.PendingGuardian) {
		isPendingGuardian := guardianData.PendingGuardian.Address == guardianAddress
		if isPendingGuardian {
			return core.PendingGuardian
		}
	}

	return core.MissingGuardian
}

func getGuardianInfoForKey(privateKey crypto.PrivateKey) (core.GuardianInfo, error) {
	privateKeyBytes, err := privateKey.ToByteArray()
	if err != nil {
		return core.GuardianInfo{}, err
	}

	pk := privateKey.GeneratePublic()
	pkBytes, err := pk.ToByteArray()
	if err != nil {
		return core.GuardianInfo{}, err
	}

	OTPData := core.OTPInfo{
		OTP:                     []byte{},
		LastTOTPChangeTimestamp: 0,
	}
	return core.GuardianInfo{
		PublicKey:  pkBytes,
		PrivateKey: privateKeyBytes,
		State:      core.NotUsable,
		OTPData:    OTPData,
	}, nil
}

func (resolver *serviceResolver) extractUserTagForQRGeneration(tag string, prettyUserAddress string) string {
	if len(tag) > 0 {
		return tag
	}
	return prettyUserAddress
}

// IsInterfaceNil return true if there is no value under the interface
func (resolver *serviceResolver) IsInterfaceNil() bool {
	return resolver == nil
}<|MERGE_RESOLUTION|>--- conflicted
+++ resolved
@@ -184,15 +184,11 @@
 		return err
 	}
 
-<<<<<<< HEAD
-	err = resolver.provider.ValidateCode(userAddress.AddressBytes(), guardianAddr, userIp, request.Code)
-=======
 	addressBytes := userAddress.AddressBytes()
 	resolver.userCritSection.Lock(string(addressBytes))
 	defer resolver.userCritSection.Unlock(string(addressBytes))
 
 	userInfo, err := resolver.getUserInfo(addressBytes)
->>>>>>> 6351b26b
 	if err != nil {
 		return err
 	}
@@ -333,12 +329,8 @@
 	return resolver.handleRegisteredAccount(userAddress, userInfo, otp)
 }
 
-<<<<<<< HEAD
+// TODO: add limits for the number of transactions that can be verified at once
 func (resolver *serviceResolver) validateTxRequestReturningGuardian(userAddress sdkCore.AddressHandler, userIp, code string, txs []sdkData.Transaction) (core.GuardianInfo, error) {
-=======
-// TODO: add limits for the number of transactions that can be verified at once
-func (resolver *serviceResolver) validateTxRequestReturningGuardian(userAddress sdkCore.AddressHandler, code string, txs []sdkData.Transaction) (core.GuardianInfo, error) {
->>>>>>> 6351b26b
 	err := resolver.validateTransactions(txs, userAddress)
 	if err != nil {
 		return core.GuardianInfo{}, err
@@ -350,14 +342,10 @@
 		return core.GuardianInfo{}, err
 	}
 
-<<<<<<< HEAD
-	err = resolver.provider.ValidateCode(userAddress.AddressBytes(), guardianAddr, userIp, code)
-=======
 	addressBytes := userAddress.AddressBytes()
 	resolver.userCritSection.RLock(string(addressBytes))
 	userInfo, err := resolver.getUserInfo(addressBytes)
 	resolver.userCritSection.RUnlock(string(addressBytes))
->>>>>>> 6351b26b
 	if err != nil {
 		return core.GuardianInfo{}, err
 	}
