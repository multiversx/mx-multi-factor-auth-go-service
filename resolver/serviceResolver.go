package resolver

import (
	"bytes"
	"context"
	"encoding/hex"
	"fmt"
	"time"

	"github.com/multiversx/multi-factor-auth-go-service/core"
	"github.com/multiversx/multi-factor-auth-go-service/core/requests"
	"github.com/multiversx/multi-factor-auth-go-service/providers"
	"github.com/multiversx/mx-chain-core-go/core/check"
	"github.com/multiversx/mx-chain-core-go/data"
	"github.com/multiversx/mx-chain-core-go/data/api"
	crypto "github.com/multiversx/mx-chain-crypto-go"
	"github.com/multiversx/mx-chain-crypto-go/encryption/x25519"
	"github.com/multiversx/mx-sdk-go/blockchain"
	"github.com/multiversx/mx-sdk-go/builders"
	sdkCore "github.com/multiversx/mx-sdk-go/core"
	sdkData "github.com/multiversx/mx-sdk-go/data"
	"github.com/multiversx/mx-sdk-go/txcheck"
)

const (
	emptyAddress   = ""
	minRequestTime = time.Second
)

// ArgServiceResolver is the DTO used to create a new instance of service resolver
type ArgServiceResolver struct {
	Provider                      providers.Provider
	Proxy                         blockchain.Proxy
	KeysGenerator                 core.KeysGenerator
	PubKeyConverter               core.PubkeyConverter
	UserDataMarshaller            core.Marshaller
	EncryptionMarshaller          core.Marshaller
	TxMarshaller                  core.Marshaller
	TxHasher                      data.Hasher
	SignatureVerifier             builders.Signer
	GuardedTxBuilder              core.GuardedTxBuilder
	RequestTime                   time.Duration
	RegisteredUsersDB             core.ShardedStorageWithIndex
	KeyGen                        crypto.KeyGenerator
	CryptoComponentsHolderFactory CryptoComponentsHolderFactory
	SkipTxUserSigVerify           bool
}

type serviceResolver struct {
	provider                      providers.Provider
	proxy                         blockchain.Proxy
	keysGenerator                 core.KeysGenerator
	pubKeyConverter               core.PubkeyConverter
	userDataMarshaller            core.Marshaller
	encryptionMarshaller          core.Marshaller
	txMarshaller                  core.Marshaller
	txHasher                      data.Hasher
	requestTime                   time.Duration
	signatureVerifier             builders.Signer
	guardedTxBuilder              core.GuardedTxBuilder
	registeredUsersDB             core.ShardedStorageWithIndex
	managedPrivateKey             crypto.PrivateKey
	keyGen                        crypto.KeyGenerator
	cryptoComponentsHolderFactory CryptoComponentsHolderFactory
	skipTxUserSigVerify           bool
}

// NewServiceResolver returns a new instance of service resolver
func NewServiceResolver(args ArgServiceResolver) (*serviceResolver, error) {
	err := checkArgs(args)
	if err != nil {
		return nil, err
	}

	resolver := &serviceResolver{
		provider:                      args.Provider,
		proxy:                         args.Proxy,
		keysGenerator:                 args.KeysGenerator,
		pubKeyConverter:               args.PubKeyConverter,
		userDataMarshaller:            args.UserDataMarshaller,
		encryptionMarshaller:          args.EncryptionMarshaller,
		txMarshaller:                  args.TxMarshaller,
		txHasher:                      args.TxHasher,
		requestTime:                   args.RequestTime,
		signatureVerifier:             args.SignatureVerifier,
		guardedTxBuilder:              args.GuardedTxBuilder,
		registeredUsersDB:             args.RegisteredUsersDB,
		keyGen:                        args.KeyGen,
		cryptoComponentsHolderFactory: args.CryptoComponentsHolderFactory,
		skipTxUserSigVerify:           args.SkipTxUserSigVerify,
	}
	resolver.managedPrivateKey, err = resolver.keysGenerator.GenerateManagedKey()
	if err != nil {
		return nil, err
	}

	return resolver, nil
}

func checkArgs(args ArgServiceResolver) error {
	if check.IfNil(args.Provider) {
		return ErrNilProvider
	}
	if check.IfNil(args.Proxy) {
		return ErrNilProxy
	}
	if check.IfNil(args.KeysGenerator) {
		return ErrNilKeysGenerator
	}
	if check.IfNil(args.PubKeyConverter) {
		return ErrNilPubKeyConverter
	}
	if check.IfNil(args.UserDataMarshaller) {
		return fmt.Errorf("%w for userData marshaller", ErrNilMarshaller)
	}
	if check.IfNil(args.EncryptionMarshaller) {
		return fmt.Errorf("%w for encryption marshaller", ErrNilMarshaller)
	}
	if check.IfNil(args.TxMarshaller) {
		return fmt.Errorf("%w for tx marshaller", ErrNilMarshaller)
	}
	if check.IfNil(args.TxHasher) {
		return ErrNilHasher
	}
	if check.IfNil(args.SignatureVerifier) {
		return ErrNilSignatureVerifier
	}
	if check.IfNil(args.GuardedTxBuilder) {
		return ErrNilGuardedTxBuilder
	}
	if args.RequestTime < minRequestTime {
		return fmt.Errorf("%w for RequestTime, received %d, min expected %d", ErrInvalidValue, args.RequestTime, minRequestTime)
	}
	if check.IfNil(args.RegisteredUsersDB) {
		return fmt.Errorf("%w for registered users", ErrNilDB)
	}
	if check.IfNil(args.KeyGen) {
		return ErrNilKeyGenerator
	}
	if check.IfNil(args.CryptoComponentsHolderFactory) {
		return ErrNilCryptoComponentsHolderFactory
	}

	return nil
}

// getGuardianAddress returns the address of a unique guardian
func (resolver *serviceResolver) getGuardianAddress(userAddress sdkCore.AddressHandler) (string, error) {
	addressBytes := userAddress.AddressBytes()
	err := resolver.registeredUsersDB.Has(addressBytes)
	if err != nil {
		return resolver.handleNewAccount(addressBytes)
	}

	return resolver.handleRegisteredAccount(addressBytes)
}

// RegisterUser creates a new OTP for the given provider
// and (optionally) returns some information required for the user to set up the OTP on his end (eg: QR code).
func (resolver *serviceResolver) RegisterUser(userAddress sdkCore.AddressHandler, request requests.RegistrationPayload) ([]byte, string, error) {
	err := resolver.validateUserAddress(userAddress)
	if err != nil {
		return nil, "", err
	}

	guardianAddress, err := resolver.getGuardianAddress(userAddress)
	if err != nil {
		return nil, "", err
	}

	tag := resolver.extractUserTagForQRGeneration(request.Tag, userAddress.Pretty())
	qr, err := resolver.provider.RegisterUser(userAddress.AddressAsBech32String(), tag, guardianAddress)
	if err != nil {
		return nil, "", err
	}

	return qr, guardianAddress, nil
}

// VerifyCode validates the code received
func (resolver *serviceResolver) VerifyCode(userAddress sdkCore.AddressHandler, request requests.VerificationPayload) error {
	err := resolver.provider.ValidateCode(userAddress.AddressAsBech32String(), request.Guardian, request.Code)
	if err != nil {
		return err
	}

	guardianAddrBuff, err := resolver.pubKeyConverter.Decode(request.Guardian)
	if err != nil {
		return err
	}

	return resolver.updateGuardianStateIfNeeded(userAddress.AddressBytes(), guardianAddrBuff)
}

// SignTransaction validates user's transaction, then adds guardian signature and returns the transaction
func (resolver *serviceResolver) SignTransaction(userAddress sdkCore.AddressHandler, request requests.SignTransaction) ([]byte, error) {
	guardian, err := resolver.validateTxRequestReturningGuardian(userAddress, request.Code, []sdkData.Transaction{request.Tx})
	if err != nil {
		return nil, err
	}

	guardianCryptoHolder, err := resolver.cryptoComponentsHolderFactory.Create(guardian.PrivateKey)
	if err != nil {
		return nil, err
	}

	err = resolver.guardedTxBuilder.ApplyGuardianSignature(guardianCryptoHolder, &request.Tx)
	if err != nil {
		return nil, err
	}

	return resolver.txMarshaller.Marshal(&request.Tx)
}

// SignMultipleTransactions validates user's transactions, then adds guardian signature and returns the transaction
func (resolver *serviceResolver) SignMultipleTransactions(userAddress sdkCore.AddressHandler, request requests.SignMultipleTransactions) ([][]byte, error) {
	guardian, err := resolver.validateTxRequestReturningGuardian(userAddress, request.Code, request.Txs)
	if err != nil {
		return nil, err
	}

	guardianCryptoHolder, err := resolver.cryptoComponentsHolderFactory.Create(guardian.PrivateKey)
	if err != nil {
		return nil, err
	}

	txsSlice := make([][]byte, 0)
	for index, tx := range request.Txs {
		err = resolver.guardedTxBuilder.ApplyGuardianSignature(guardianCryptoHolder, &tx)
		if err != nil {
			return nil, fmt.Errorf("%w for transaction #%d", err, index)
		}

		txBuff, err := resolver.txMarshaller.Marshal(&tx)
		if err != nil {
			return nil, fmt.Errorf("%w for transaction #%d", err, index)
		}

		txsSlice = append(txsSlice, txBuff)
	}

	return txsSlice, nil
}

<<<<<<< HEAD
func (resolver *serviceResolver) validateUserAddress(userAddress sdkCore.AddressHandler) error {
	ctx, cancel := context.WithTimeout(context.Background(), resolver.requestTime)
	defer cancel()
	_, err := resolver.proxy.GetAccount(ctx, userAddress)
	return err
=======
// RegisteredUsers returns the number of registered users
func (resolver *serviceResolver) RegisteredUsers() (uint32, error) {
	return resolver.registeredUsersDB.Count()
>>>>>>> d405d475
}

func (resolver *serviceResolver) validateTxRequestReturningGuardian(userAddress sdkCore.AddressHandler, code string, txs []sdkData.Transaction) (core.GuardianInfo, error) {
	err := resolver.validateTransactions(txs, userAddress)
	if err != nil {
		return core.GuardianInfo{}, err
	}

	// only validate the guardian for first tx, as all of them must have the same one
	err = resolver.provider.ValidateCode(userAddress.AddressAsBech32String(), txs[0].GuardianAddr, code)
	if err != nil {
		return core.GuardianInfo{}, err
	}

	userInfo, err := resolver.getUserInfo(userAddress.AddressBytes())
	if err != nil {
		return core.GuardianInfo{}, err
	}

	// only get the guardian for first tx, as all of them must have the same one
	return resolver.getGuardianForTx(txs[0], userInfo)
}

func (resolver *serviceResolver) updateGuardianStateIfNeeded(userAddress []byte, guardianAddress []byte) error {
	userInfo, err := resolver.getUserInfo(userAddress)
	if err != nil {
		return err
	}

	guardianAddr := sdkData.NewAddressFromBytes(guardianAddress)
	guardianBechAddr := guardianAddr.AddressAsBech32String()
	if bytes.Equal(guardianAddress, userInfo.FirstGuardian.PublicKey) {
		if userInfo.FirstGuardian.State != core.NotUsable {
			return fmt.Errorf("%w for guardian %s, it is not in NotUsable state", ErrInvalidGuardianState, guardianBechAddr)
		}
		userInfo.FirstGuardian.State = core.Usable
	}
	if bytes.Equal(guardianAddress, userInfo.SecondGuardian.PublicKey) {
		if userInfo.SecondGuardian.State != core.NotUsable {
			return fmt.Errorf("%w for guardian %s, it is not in NotUsable state", ErrInvalidGuardianState, guardianBechAddr)
		}
		userInfo.SecondGuardian.State = core.Usable
	}

	return resolver.marshalAndSave(userAddress, userInfo)
}

func (resolver *serviceResolver) validateTransactions(txs []sdkData.Transaction, userAddress sdkCore.AddressHandler) error {
	expectedGuardian := txs[0].GuardianAddr
	for _, tx := range txs {
		if tx.GuardianAddr != expectedGuardian {
			return ErrGuardianMismatch
		}

		err := resolver.validateOneTransaction(tx, userAddress)
		if err != nil {
			return err
		}
	}

	return nil
}

func (resolver *serviceResolver) validateOneTransaction(tx sdkData.Transaction, userAddress sdkCore.AddressHandler) error {
	addr := userAddress.AddressAsBech32String()
	if tx.SndAddr != addr {
		return fmt.Errorf("%w, sender from credentials: %s, tx sender: %s", ErrInvalidSender, addr, tx.SndAddr)
	}

	userSig, err := hex.DecodeString(tx.Signature)
	if err != nil {
		return err
	}

	userPublicKey, err := resolver.keyGen.PublicKeyFromByteArray(userAddress.AddressBytes())
	if err != nil {
		return err
	}

	if resolver.skipTxUserSigVerify {
		return nil
	}

	return txcheck.VerifyTransactionSignature(
		&tx,
		userPublicKey,
		userSig,
		resolver.signatureVerifier,
		resolver.txMarshaller,
		resolver.txHasher,
	)
}

func (resolver *serviceResolver) getGuardianForTx(tx sdkData.Transaction, userInfo *core.UserInfo) (core.GuardianInfo, error) {
	guardianForTx := core.GuardianInfo{}
	unknownGuardian := true
	firstGuardianAddr := resolver.pubKeyConverter.Encode(userInfo.FirstGuardian.PublicKey)
	if tx.GuardianAddr == firstGuardianAddr {
		guardianForTx = userInfo.FirstGuardian
		unknownGuardian = false
	}
	secondGuardianAddr := resolver.pubKeyConverter.Encode(userInfo.SecondGuardian.PublicKey)
	if tx.GuardianAddr == secondGuardianAddr {
		guardianForTx = userInfo.SecondGuardian
		unknownGuardian = false
	}

	if unknownGuardian {
		return core.GuardianInfo{}, fmt.Errorf("%w, guardian %s", ErrInvalidGuardian, tx.GuardianAddr)
	}

	if guardianForTx.State == core.NotUsable {
		return core.GuardianInfo{}, fmt.Errorf("%w, guardian %s", ErrGuardianNotUsable, tx.GuardianAddr)
	}

	return guardianForTx, nil
}

func (resolver *serviceResolver) handleNewAccount(userAddress []byte) (string, error) {
	index, err := resolver.registeredUsersDB.AllocateIndex(userAddress)
	if err != nil {
		return emptyAddress, err
	}

	privateKeys, err := resolver.keysGenerator.GenerateKeys(index)
	if err != nil {
		return emptyAddress, err
	}

	userInfo, err := resolver.computeDataAndSave(index, userAddress, privateKeys)
	if err != nil {
		return emptyAddress, err
	}

	return resolver.pubKeyConverter.Encode(userInfo.FirstGuardian.PublicKey), nil
}

func (resolver *serviceResolver) handleRegisteredAccount(userAddress []byte) (string, error) {
	userInfo, err := resolver.getUserInfo(userAddress)
	if err != nil {
		return emptyAddress, err
	}

	if userInfo.FirstGuardian.State == core.NotUsable {
		return resolver.pubKeyConverter.Encode(userInfo.FirstGuardian.PublicKey), nil
	}

	if userInfo.SecondGuardian.State == core.NotUsable {
		return resolver.pubKeyConverter.Encode(userInfo.SecondGuardian.PublicKey), nil
	}

	accountAddress := sdkData.NewAddressFromBytes(userAddress)

	ctxGetGuardianData, cancelGetGuardianData := context.WithTimeout(context.Background(), resolver.requestTime)
	defer cancelGetGuardianData()
	guardianData, err := resolver.proxy.GetGuardianData(ctxGetGuardianData, accountAddress)
	if err != nil {
		return emptyAddress, err
	}

	nextGuardian := resolver.prepareNextGuardian(guardianData, userInfo)

	err = resolver.marshalAndSave(userAddress, userInfo)
	if err != nil {
		return emptyAddress, err
	}

	return nextGuardian, nil
}

func (resolver *serviceResolver) getUserInfo(userAddress []byte) (*core.UserInfo, error) {
	userInfo := &core.UserInfo{}
	encryptedData := &x25519.EncryptedData{}
	encryptedDataMarshalled, err := resolver.registeredUsersDB.Get(userAddress)
	if err != nil {
		return userInfo, err
	}

	err = resolver.encryptionMarshaller.Unmarshal(encryptedData, encryptedDataMarshalled)
	if err != nil {
		return userInfo, err
	}

	userInfoMarshalled, err := encryptedData.Decrypt(resolver.managedPrivateKey)
	if err != nil {
		return userInfo, err
	}

	err = resolver.userDataMarshaller.Unmarshal(userInfo, userInfoMarshalled)
	if err != nil {
		return userInfo, err
	}

	return userInfo, nil
}

func (resolver *serviceResolver) computeDataAndSave(index uint32, userAddress []byte, privateKeys []crypto.PrivateKey) (*core.UserInfo, error) {
	firstGuardian, err := getGuardianInfoForKey(privateKeys[0])
	if err != nil {
		return &core.UserInfo{}, err
	}

	secondGuardian, err := getGuardianInfoForKey(privateKeys[1])
	if err != nil {
		return &core.UserInfo{}, err
	}

	userInfo := &core.UserInfo{
		Index:          index,
		FirstGuardian:  firstGuardian,
		SecondGuardian: secondGuardian,
	}

	err = resolver.marshalAndSave(userAddress, userInfo)
	if err != nil {
		return &core.UserInfo{}, err
	}

	return userInfo, nil
}

func (resolver *serviceResolver) marshalAndSave(userAddress []byte, userInfo *core.UserInfo) error {
	userInfoMarshalled, err := resolver.userDataMarshaller.Marshal(userInfo)
	if err != nil {
		return err
	}

	encryptedData := &x25519.EncryptedData{}
	encryptionSk, _ := resolver.keyGen.GeneratePair()
	err = encryptedData.Encrypt(userInfoMarshalled, resolver.managedPrivateKey.GeneratePublic(), encryptionSk)
	if err != nil {
		return err
	}

	encryptedDataBytes, err := resolver.encryptionMarshaller.Marshal(encryptedData)
	if err != nil {
		return err
	}

	err = resolver.registeredUsersDB.Put(userAddress, encryptedDataBytes)
	if err != nil {
		return err
	}

	return nil
}

func (resolver *serviceResolver) prepareNextGuardian(guardianData *api.GuardianData, userInfo *core.UserInfo) string {
	firstGuardianOnChainState := resolver.getOnChainGuardianState(guardianData, userInfo.FirstGuardian)
	secondGuardianOnChainState := resolver.getOnChainGuardianState(guardianData, userInfo.SecondGuardian)
	isFirstOnChain := firstGuardianOnChainState != core.MissingGuardian
	isSecondOnChain := secondGuardianOnChainState != core.MissingGuardian
	if !isFirstOnChain && !isSecondOnChain {
		userInfo.FirstGuardian.State = core.NotUsable
		userInfo.SecondGuardian.State = core.NotUsable
		return resolver.pubKeyConverter.Encode(userInfo.FirstGuardian.PublicKey)
	}

	if isFirstOnChain && isSecondOnChain {
		if firstGuardianOnChainState == core.PendingGuardian {
			userInfo.FirstGuardian.State = core.NotUsable
			return resolver.pubKeyConverter.Encode(userInfo.FirstGuardian.PublicKey)
		}

		userInfo.SecondGuardian.State = core.NotUsable
		return resolver.pubKeyConverter.Encode(userInfo.SecondGuardian.PublicKey)
	}

	if isFirstOnChain {
		userInfo.SecondGuardian.State = core.NotUsable
		return resolver.pubKeyConverter.Encode(userInfo.SecondGuardian.PublicKey)
	}

	userInfo.FirstGuardian.State = core.NotUsable
	return resolver.pubKeyConverter.Encode(userInfo.FirstGuardian.PublicKey)
}

func (resolver *serviceResolver) getOnChainGuardianState(guardianData *api.GuardianData, guardian core.GuardianInfo) core.OnChainGuardianState {
	if check.IfNilReflect(guardianData) {
		return core.MissingGuardian
	}

	guardianAddress := resolver.pubKeyConverter.Encode(guardian.PublicKey)
	if !check.IfNilReflect(guardianData.ActiveGuardian) {
		isActiveGuardian := guardianData.ActiveGuardian.Address == guardianAddress
		if isActiveGuardian {
			return core.ActiveGuardian
		}
	}

	if !check.IfNilReflect(guardianData.PendingGuardian) {
		isPendingGuardian := guardianData.PendingGuardian.Address == guardianAddress
		if isPendingGuardian {
			return core.PendingGuardian
		}
	}

	return core.MissingGuardian
}

func getGuardianInfoForKey(privateKey crypto.PrivateKey) (core.GuardianInfo, error) {
	privateKeyBytes, err := privateKey.ToByteArray()
	if err != nil {
		return core.GuardianInfo{}, err
	}

	pk := privateKey.GeneratePublic()
	pkBytes, err := pk.ToByteArray()
	if err != nil {
		return core.GuardianInfo{}, err
	}

	return core.GuardianInfo{
		PublicKey:  pkBytes,
		PrivateKey: privateKeyBytes,
		State:      core.NotUsable,
	}, nil
}

func (resolver *serviceResolver) extractUserTagForQRGeneration(tag string, prettyUserAddress string) string {
	if len(tag) > 0 {
		return tag
	}
	return prettyUserAddress
}

// IsInterfaceNil return true if there is no value under the interface
func (resolver *serviceResolver) IsInterfaceNil() bool {
	return resolver == nil
}<|MERGE_RESOLUTION|>--- conflicted
+++ resolved
@@ -242,17 +242,16 @@
 	return txsSlice, nil
 }
 
-<<<<<<< HEAD
+// RegisteredUsers returns the number of registered users
+func (resolver *serviceResolver) RegisteredUsers() (uint32, error) {
+	return resolver.registeredUsersDB.Count()
+}
+
 func (resolver *serviceResolver) validateUserAddress(userAddress sdkCore.AddressHandler) error {
 	ctx, cancel := context.WithTimeout(context.Background(), resolver.requestTime)
 	defer cancel()
 	_, err := resolver.proxy.GetAccount(ctx, userAddress)
 	return err
-=======
-// RegisteredUsers returns the number of registered users
-func (resolver *serviceResolver) RegisteredUsers() (uint32, error) {
-	return resolver.registeredUsersDB.Count()
->>>>>>> d405d475
 }
 
 func (resolver *serviceResolver) validateTxRequestReturningGuardian(userAddress sdkCore.AddressHandler, code string, txs []sdkData.Transaction) (core.GuardianInfo, error) {
