package resolver

import (
	"bytes"
	"context"
	"encoding/hex"
	"fmt"
	"time"

	"github.com/ElrondNetwork/elrond-go-core/core/check"
	"github.com/ElrondNetwork/elrond-go-core/data"
	"github.com/ElrondNetwork/elrond-go-core/data/api"
	crypto "github.com/ElrondNetwork/elrond-go-crypto"
	"github.com/ElrondNetwork/elrond-go-crypto/encryption/x25519"
	"github.com/ElrondNetwork/elrond-sdk-erdgo/blockchain"
	"github.com/ElrondNetwork/elrond-sdk-erdgo/builders"
	erdCore "github.com/ElrondNetwork/elrond-sdk-erdgo/core"
	erdData "github.com/ElrondNetwork/elrond-sdk-erdgo/data"
	"github.com/ElrondNetwork/elrond-sdk-erdgo/txcheck"
	"github.com/ElrondNetwork/multi-factor-auth-go-service/core"
	"github.com/ElrondNetwork/multi-factor-auth-go-service/core/requests"
	"github.com/ElrondNetwork/multi-factor-auth-go-service/providers"
)

const (
	emptyAddress   = ""
	minRequestTime = time.Second
)

// ArgServiceResolver is the DTO used to create a new instance of service resolver
type ArgServiceResolver struct {
<<<<<<< HEAD
	Provider          providers.Provider
	Proxy             blockchain.Proxy
	KeysGenerator     core.KeysGenerator
	PubKeyConverter   core.PubkeyConverter
	GogoMarshaller    core.Marshaller
	JsonMarshaller    core.Marshaller
	JsonTxMarshaller  core.Marshaller
	TxHasher          data.Hasher
	SignatureVerifier builders.Signer
	GuardedTxBuilder  core.GuardedTxBuilder
	RequestTime       time.Duration
	RegisteredUsersDB core.ShardedStorageWithIndex
	KeyGen            crypto.KeyGenerator
}

type serviceResolver struct {
	provider          providers.Provider
	proxy             blockchain.Proxy
	keysGenerator     core.KeysGenerator
	pubKeyConverter   core.PubkeyConverter
	gogoMarshaller    core.Marshaller
	jsonMarshaller    core.Marshaller
	jsonTxMarshaller  core.Marshaller
	txHasher          data.Hasher
	requestTime       time.Duration
	signatureVerifier builders.Signer
	guardedTxBuilder  core.GuardedTxBuilder
	registeredUsersDB core.ShardedStorageWithIndex
	managedPrivateKey crypto.PrivateKey
	keyGen            crypto.KeyGenerator

	newCryptoComponentsHolderHandler func(keyGen crypto.KeyGenerator, skBytes []byte) (erdCore.CryptoComponentsHolder, error)
=======
	Provider                      providers.Provider
	Proxy                         blockchain.Proxy
	KeysGenerator                 core.KeysGenerator
	PubKeyConverter               core.PubkeyConverter
	Marshaller                    core.Marshaller
	TxHasher                      data.Hasher
	SignatureVerifier             builders.Signer
	GuardedTxBuilder              core.GuardedTxBuilder
	RequestTime                   time.Duration
	RegisteredUsersDB             core.ShardedStorageWithIndex
	KeyGen                        crypto.KeyGenerator
	CryptoComponentsHolderFactory CryptoComponentsHolderFactory
}

type serviceResolver struct {
	provider                      providers.Provider
	proxy                         blockchain.Proxy
	keysGenerator                 core.KeysGenerator
	pubKeyConverter               core.PubkeyConverter
	marshaller                    core.Marshaller
	txHasher                      data.Hasher
	requestTime                   time.Duration
	signatureVerifier             builders.Signer
	guardedTxBuilder              core.GuardedTxBuilder
	registeredUsersDB             core.ShardedStorageWithIndex
	managedPrivateKey             crypto.PrivateKey
	keyGen                        crypto.KeyGenerator
	cryptoComponentsHolderFactory CryptoComponentsHolderFactory
>>>>>>> b450bc2f
}

// NewServiceResolver returns a new instance of service resolver
func NewServiceResolver(args ArgServiceResolver) (*serviceResolver, error) {
	err := checkArgs(args)
	if err != nil {
		return nil, err
	}

	resolver := &serviceResolver{
<<<<<<< HEAD
		provider:          args.Provider,
		proxy:             args.Proxy,
		keysGenerator:     args.KeysGenerator,
		pubKeyConverter:   args.PubKeyConverter,
		gogoMarshaller:    args.GogoMarshaller,
		jsonMarshaller:    args.JsonMarshaller,
		jsonTxMarshaller:  args.JsonTxMarshaller,
		txHasher:          args.TxHasher,
		requestTime:       args.RequestTime,
		signatureVerifier: args.SignatureVerifier,
		guardedTxBuilder:  args.GuardedTxBuilder,
		registeredUsersDB: args.RegisteredUsersDB,
		keyGen:            args.KeyGen,
	}
	resolver.newCryptoComponentsHolderHandler = resolver.newCryptoComponentsHolder
=======
		provider:                      args.Provider,
		proxy:                         args.Proxy,
		keysGenerator:                 args.KeysGenerator,
		pubKeyConverter:               args.PubKeyConverter,
		marshaller:                    args.Marshaller,
		txHasher:                      args.TxHasher,
		requestTime:                   args.RequestTime,
		signatureVerifier:             args.SignatureVerifier,
		guardedTxBuilder:              args.GuardedTxBuilder,
		registeredUsersDB:             args.RegisteredUsersDB,
		keyGen:                        args.KeyGen,
		cryptoComponentsHolderFactory: args.CryptoComponentsHolderFactory,
	}
>>>>>>> b450bc2f
	resolver.managedPrivateKey, err = resolver.keysGenerator.GenerateManagedKey()
	if err != nil {
		return nil, err
	}

	return resolver, nil
}

func checkArgs(args ArgServiceResolver) error {
	if check.IfNil(args.Provider) {
		return ErrNilProvider
	}
	if check.IfNil(args.Proxy) {
		return ErrNilProxy
	}
	if check.IfNil(args.KeysGenerator) {
		return ErrNilKeysGenerator
	}
	if check.IfNil(args.PubKeyConverter) {
		return ErrNilPubKeyConverter
	}
	if check.IfNil(args.GogoMarshaller) {
		return ErrNilMarshaller
	}
	if check.IfNil(args.JsonMarshaller) {
		return ErrNilMarshaller
	}
	if check.IfNil(args.JsonTxMarshaller) {
		return ErrNilMarshaller
	}
	if check.IfNil(args.TxHasher) {
		return ErrNilHasher
	}
	if check.IfNil(args.SignatureVerifier) {
		return ErrNilSignatureVerifier
	}
	if check.IfNil(args.GuardedTxBuilder) {
		return ErrNilGuardedTxBuilder
	}
	if args.RequestTime < minRequestTime {
		return fmt.Errorf("%w for RequestTime, received %d, min expected %d", ErrInvalidValue, args.RequestTime, minRequestTime)
	}
	if check.IfNil(args.RegisteredUsersDB) {
		return fmt.Errorf("%w for registered users", ErrNilDB)
	}
	if check.IfNil(args.KeyGen) {
		return ErrNilKeyGenerator
	}
	if check.IfNil(args.CryptoComponentsHolderFactory) {
		return NilCryptoComponentsHolderFactory
	}

	return nil
}

// getGuardianAddress returns the address of a unique guardian
func (resolver *serviceResolver) getGuardianAddress(userAddress erdCore.AddressHandler) (string, error) {
	addressBytes := userAddress.AddressBytes()
	err := resolver.registeredUsersDB.Has(addressBytes)
	if err != nil {
		return resolver.handleNewAccount(addressBytes)
	}

	return resolver.handleRegisteredAccount(addressBytes)
}

// RegisterUser creates a new OTP for the given provider
// and (optionally) returns some information required for the user to set up the OTP on his end (eg: QR code).
func (resolver *serviceResolver) RegisterUser(userAddress erdCore.AddressHandler, request requests.RegistrationPayload) ([]byte, string, error) {
	guardianAddress, err := resolver.getGuardianAddress(userAddress)
	if err != nil {
		return nil, "", err
	}

	tag := resolver.extractUserTagForQRGeneration(request.Tag, userAddress.Pretty())
	qr, err := resolver.provider.RegisterUser(userAddress.AddressAsBech32String(), tag, guardianAddress)
	if err != nil {
		return nil, "", err
	}

	return qr, guardianAddress, nil
}

// VerifyCode validates the code received
func (resolver *serviceResolver) VerifyCode(userAddress erdCore.AddressHandler, request requests.VerificationPayload) error {
	err := resolver.provider.ValidateCode(userAddress.AddressAsBech32String(), request.Guardian, request.Code)
	if err != nil {
		return err
	}

	guardianAddrBuff, err := resolver.pubKeyConverter.Decode(request.Guardian)
	if err != nil {
		return err
	}

	return resolver.updateGuardianStateIfNeeded(userAddress.AddressBytes(), guardianAddrBuff)
}

// SignTransaction validates user's transaction, then adds guardian signature and returns the transaction
func (resolver *serviceResolver) SignTransaction(userAddress erdCore.AddressHandler, request requests.SignTransaction) ([]byte, error) {
	guardian, err := resolver.validateTxRequestReturningGuardian(userAddress, request.Code, []erdData.Transaction{request.Tx})
	if err != nil {
		return nil, err
	}

	guardianCryptoHolder, err := resolver.cryptoComponentsHolderFactory.Create(guardian.PrivateKey)
	if err != nil {
		return nil, err
	}

	err = resolver.guardedTxBuilder.ApplyGuardianSignature(guardianCryptoHolder, &request.Tx)
	if err != nil {
		return nil, err
	}

	return resolver.jsonTxMarshaller.Marshal(&request.Tx)
}

// SignMultipleTransactions validates user's transactions, then adds guardian signature and returns the transaction
func (resolver *serviceResolver) SignMultipleTransactions(userAddress erdCore.AddressHandler, request requests.SignMultipleTransactions) ([][]byte, error) {
	guardian, err := resolver.validateTxRequestReturningGuardian(userAddress, request.Code, request.Txs)
	if err != nil {
		return nil, err
	}

	guardianCryptoHolder, err := resolver.cryptoComponentsHolderFactory.Create(guardian.PrivateKey)
	if err != nil {
		return nil, err
	}

	txsSlice := make([][]byte, 0)
	for _, tx := range request.Txs {
		err = resolver.guardedTxBuilder.ApplyGuardianSignature(guardianCryptoHolder, &tx)
		if err != nil {
			return nil, err
		}

		txBuff, err := resolver.jsonTxMarshaller.Marshal(&tx)
		if err != nil {
			return nil, err
		}

		txsSlice = append(txsSlice, txBuff)
	}

	return txsSlice, nil
}

func (resolver *serviceResolver) validateTxRequestReturningGuardian(userAddress erdCore.AddressHandler, code string, txs []erdData.Transaction) (core.GuardianInfo, error) {
	err := resolver.validateTransactions(txs, userAddress)
	if err != nil {
		return core.GuardianInfo{}, err
	}

	// only validate the guardian for first tx, as all of them must have the same one
	err = resolver.provider.ValidateCode(userAddress.AddressAsBech32String(), txs[0].GuardianAddr, code)
	if err != nil {
		return core.GuardianInfo{}, err
	}

	userInfo, err := resolver.getUserInfo(userAddress.AddressBytes())
	if err != nil {
		return core.GuardianInfo{}, err
	}

	// only get the guardian for first tx, as all of them must have the same one
	return resolver.getGuardianForTx(txs[0], userInfo)
}

func (resolver *serviceResolver) updateGuardianStateIfNeeded(userAddress []byte, guardianAddress []byte) error {
	userInfo, err := resolver.getUserInfo(userAddress)
	if err != nil {
		return err
	}

	if bytes.Equal(guardianAddress, userInfo.FirstGuardian.PublicKey) {
		if userInfo.FirstGuardian.State != core.NotUsable {
			return fmt.Errorf("%w for FirstGuardian, it is not in NotUsable state", ErrInvalidGuardianState)
		}
		userInfo.FirstGuardian.State = core.Usable
	}
	if bytes.Equal(guardianAddress, userInfo.SecondGuardian.PublicKey) {
		if userInfo.SecondGuardian.State != core.NotUsable {
			return fmt.Errorf("%w for SecondGuardian, it is not in NotUsable state", ErrInvalidGuardianState)
		}
		userInfo.SecondGuardian.State = core.Usable
	}

	return resolver.marshalAndSave(userAddress, userInfo)
}

func (resolver *serviceResolver) validateTransactions(txs []erdData.Transaction, userAddress erdCore.AddressHandler) error {
	expectedGuardian := txs[0].GuardianAddr
	for _, tx := range txs {
		if tx.GuardianAddr != expectedGuardian {
			return ErrGuardianMismatch
		}

		err := resolver.validateOneTransaction(tx, userAddress)
		if err != nil {
			return err
		}
	}

	return nil
}

func (resolver *serviceResolver) validateOneTransaction(tx erdData.Transaction, userAddress erdCore.AddressHandler) error {
	addr := userAddress.AddressAsBech32String()
	if tx.SndAddr != addr {
		return fmt.Errorf("%w, sender from credentials: %s, tx sender: %s", ErrInvalidSender, addr, tx.SndAddr)
	}

	userSig, err := hex.DecodeString(tx.Signature)
	if err != nil {
		return err
	}

	userPublicKey, err := resolver.keyGen.PublicKeyFromByteArray(userAddress.AddressBytes())
	if err != nil {
		return err
	}

	return txcheck.VerifyTransactionSignature(
		&tx,
		userPublicKey,
		userSig,
		resolver.signatureVerifier,
		resolver.jsonTxMarshaller,
		resolver.txHasher,
	)
}

func (resolver *serviceResolver) getGuardianForTx(tx erdData.Transaction, userInfo *core.UserInfo) (core.GuardianInfo, error) {
	guardianForTx := core.GuardianInfo{}
	unknownGuardian := true
	firstGuardianAddr := resolver.pubKeyConverter.Encode(userInfo.FirstGuardian.PublicKey)
	if tx.GuardianAddr == firstGuardianAddr {
		guardianForTx = userInfo.FirstGuardian
		unknownGuardian = false
	}
	secondGuardianAddr := resolver.pubKeyConverter.Encode(userInfo.SecondGuardian.PublicKey)
	if tx.GuardianAddr == secondGuardianAddr {
		guardianForTx = userInfo.SecondGuardian
		unknownGuardian = false
	}

	if unknownGuardian {
		return core.GuardianInfo{}, fmt.Errorf("%w, guardian %s", ErrInvalidGuardian, tx.GuardianAddr)
	}

	if guardianForTx.State == core.NotUsable {
		return core.GuardianInfo{}, fmt.Errorf("%w, guardian %s", ErrGuardianNotUsable, tx.GuardianAddr)
	}

	return guardianForTx, nil
}

func (resolver *serviceResolver) handleNewAccount(userAddress []byte) (string, error) {
	index, err := resolver.registeredUsersDB.AllocateIndex(userAddress)
	if err != nil {
		return emptyAddress, err
	}

	privateKeys, err := resolver.keysGenerator.GenerateKeys(index)
	if err != nil {
		return emptyAddress, err
	}

	userInfo, err := resolver.computeDataAndSave(index, userAddress, privateKeys)
	if err != nil {
		return emptyAddress, err
	}

	return resolver.pubKeyConverter.Encode(userInfo.FirstGuardian.PublicKey), nil
}

func (resolver *serviceResolver) handleRegisteredAccount(userAddress []byte) (string, error) {
	userInfo, err := resolver.getUserInfo(userAddress)
	if err != nil {
		return emptyAddress, err
	}

	if userInfo.FirstGuardian.State == core.NotUsable {
		return resolver.pubKeyConverter.Encode(userInfo.FirstGuardian.PublicKey), nil
	}

	if userInfo.SecondGuardian.State == core.NotUsable {
		return resolver.pubKeyConverter.Encode(userInfo.SecondGuardian.PublicKey), nil
	}

	accountAddress := erdData.NewAddressFromBytes(userAddress)

	ctxGetGuardianData, cancelGetGuardianData := context.WithTimeout(context.Background(), resolver.requestTime)
	defer cancelGetGuardianData()
	guardianData, err := resolver.proxy.GetGuardianData(ctxGetGuardianData, accountAddress)
	if err != nil {
		return emptyAddress, err
	}

	nextGuardian := resolver.prepareNextGuardian(guardianData, userInfo)

	err = resolver.marshalAndSave(userAddress, userInfo)
	if err != nil {
		return emptyAddress, err
	}

	return nextGuardian, nil
}

func (resolver *serviceResolver) getUserInfo(userAddress []byte) (*core.UserInfo, error) {
	userInfo := &core.UserInfo{}
	encryptedData := &x25519.EncryptedData{}
	encryptedDataMarshalled, err := resolver.registeredUsersDB.Get(userAddress)
	if err != nil {
		return userInfo, err
	}

	err = resolver.jsonMarshaller.Unmarshal(encryptedData, encryptedDataMarshalled)
	if err != nil {
		return userInfo, err
	}

	userInfoMarshalled, err := encryptedData.Decrypt(resolver.managedPrivateKey)
	if err != nil {
		return userInfo, err
	}

	err = resolver.gogoMarshaller.Unmarshal(userInfo, userInfoMarshalled)
	if err != nil {
		return userInfo, err
	}

	return userInfo, nil
}

func (resolver *serviceResolver) computeDataAndSave(index uint32, userAddress []byte, privateKeys []crypto.PrivateKey) (*core.UserInfo, error) {
	firstGuardian, err := getGuardianInfoForKey(privateKeys[0])
	if err != nil {
		return &core.UserInfo{}, err
	}

	secondGuardian, err := getGuardianInfoForKey(privateKeys[1])
	if err != nil {
		return &core.UserInfo{}, err
	}

	userInfo := &core.UserInfo{
		Index:          index,
		FirstGuardian:  firstGuardian,
		SecondGuardian: secondGuardian,
	}

	err = resolver.marshalAndSave(userAddress, userInfo)
	if err != nil {
		return &core.UserInfo{}, err
	}

	return userInfo, nil
}

func (resolver *serviceResolver) marshalAndSave(userAddress []byte, userInfo *core.UserInfo) error {
	userInfoMarshalled, err := resolver.gogoMarshaller.Marshal(userInfo)
	if err != nil {
		return err
	}

	encryptedData := &x25519.EncryptedData{}
	encryptionSk, _ := resolver.keyGen.GeneratePair()
	err = encryptedData.Encrypt(userInfoMarshalled, resolver.managedPrivateKey.GeneratePublic(), encryptionSk)
	if err != nil {
		return err
	}

	encryptedDataBytes, err := resolver.jsonMarshaller.Marshal(encryptedData)
	if err != nil {
		return err
	}

	err = resolver.registeredUsersDB.Put(userAddress, encryptedDataBytes)
	if err != nil {
		return err
	}

	return nil
}

func (resolver *serviceResolver) prepareNextGuardian(guardianData *api.GuardianData, userInfo *core.UserInfo) string {
	firstGuardianOnChainState := resolver.getOnChainGuardianState(guardianData, userInfo.FirstGuardian)
	secondGuardianOnChainState := resolver.getOnChainGuardianState(guardianData, userInfo.SecondGuardian)
	isFirstOnChain := firstGuardianOnChainState != core.MissingGuardian
	isSecondOnChain := secondGuardianOnChainState != core.MissingGuardian
	if !isFirstOnChain && !isSecondOnChain {
		userInfo.FirstGuardian.State = core.NotUsable
		userInfo.SecondGuardian.State = core.NotUsable
		return resolver.pubKeyConverter.Encode(userInfo.FirstGuardian.PublicKey)
	}

	if isFirstOnChain && isSecondOnChain {
		if firstGuardianOnChainState == core.PendingGuardian {
			userInfo.FirstGuardian.State = core.NotUsable
			return resolver.pubKeyConverter.Encode(userInfo.FirstGuardian.PublicKey)
		}

		userInfo.SecondGuardian.State = core.NotUsable
		return resolver.pubKeyConverter.Encode(userInfo.SecondGuardian.PublicKey)
	}

	if isFirstOnChain {
		userInfo.SecondGuardian.State = core.NotUsable
		return resolver.pubKeyConverter.Encode(userInfo.SecondGuardian.PublicKey)
	}

	userInfo.FirstGuardian.State = core.NotUsable
	return resolver.pubKeyConverter.Encode(userInfo.FirstGuardian.PublicKey)
}

func (resolver *serviceResolver) getOnChainGuardianState(guardianData *api.GuardianData, guardian core.GuardianInfo) core.OnChainGuardianState {
	if check.IfNilReflect(guardianData) {
		return core.MissingGuardian
	}

	guardianAddress := resolver.pubKeyConverter.Encode(guardian.PublicKey)
	if !check.IfNilReflect(guardianData.ActiveGuardian) {
		isActiveGuardian := guardianData.ActiveGuardian.Address == guardianAddress
		if isActiveGuardian {
			return core.ActiveGuardian
		}
	}

	if !check.IfNilReflect(guardianData.PendingGuardian) {
		isPendingGuardian := guardianData.PendingGuardian.Address == guardianAddress
		if isPendingGuardian {
			return core.PendingGuardian
		}
	}

	return core.MissingGuardian
}

func getGuardianInfoForKey(privateKey crypto.PrivateKey) (core.GuardianInfo, error) {
	privateKeyBytes, err := privateKey.ToByteArray()
	if err != nil {
		return core.GuardianInfo{}, err
	}

	pk := privateKey.GeneratePublic()
	pkBytes, err := pk.ToByteArray()
	if err != nil {
		return core.GuardianInfo{}, err
	}

	return core.GuardianInfo{
		PublicKey:  pkBytes,
		PrivateKey: privateKeyBytes,
		State:      core.NotUsable,
	}, nil
}

func (resolver *serviceResolver) extractUserTagForQRGeneration(tag string, prettyUserAddress string) string {
	if len(tag) > 0 {
		return tag
	}
	return prettyUserAddress
}

// IsInterfaceNil return true if there is no value under the interface
func (resolver *serviceResolver) IsInterfaceNil() bool {
	return resolver == nil
}<|MERGE_RESOLUTION|>--- conflicted
+++ resolved
@@ -29,45 +29,13 @@
 
 // ArgServiceResolver is the DTO used to create a new instance of service resolver
 type ArgServiceResolver struct {
-<<<<<<< HEAD
-	Provider          providers.Provider
-	Proxy             blockchain.Proxy
-	KeysGenerator     core.KeysGenerator
-	PubKeyConverter   core.PubkeyConverter
-	GogoMarshaller    core.Marshaller
-	JsonMarshaller    core.Marshaller
-	JsonTxMarshaller  core.Marshaller
-	TxHasher          data.Hasher
-	SignatureVerifier builders.Signer
-	GuardedTxBuilder  core.GuardedTxBuilder
-	RequestTime       time.Duration
-	RegisteredUsersDB core.ShardedStorageWithIndex
-	KeyGen            crypto.KeyGenerator
-}
-
-type serviceResolver struct {
-	provider          providers.Provider
-	proxy             blockchain.Proxy
-	keysGenerator     core.KeysGenerator
-	pubKeyConverter   core.PubkeyConverter
-	gogoMarshaller    core.Marshaller
-	jsonMarshaller    core.Marshaller
-	jsonTxMarshaller  core.Marshaller
-	txHasher          data.Hasher
-	requestTime       time.Duration
-	signatureVerifier builders.Signer
-	guardedTxBuilder  core.GuardedTxBuilder
-	registeredUsersDB core.ShardedStorageWithIndex
-	managedPrivateKey crypto.PrivateKey
-	keyGen            crypto.KeyGenerator
-
-	newCryptoComponentsHolderHandler func(keyGen crypto.KeyGenerator, skBytes []byte) (erdCore.CryptoComponentsHolder, error)
-=======
 	Provider                      providers.Provider
 	Proxy                         blockchain.Proxy
 	KeysGenerator                 core.KeysGenerator
 	PubKeyConverter               core.PubkeyConverter
-	Marshaller                    core.Marshaller
+	GogoMarshaller                core.Marshaller
+	JsonMarshaller                core.Marshaller
+	JsonTxMarshaller              core.Marshaller
 	TxHasher                      data.Hasher
 	SignatureVerifier             builders.Signer
 	GuardedTxBuilder              core.GuardedTxBuilder
@@ -82,7 +50,9 @@
 	proxy                         blockchain.Proxy
 	keysGenerator                 core.KeysGenerator
 	pubKeyConverter               core.PubkeyConverter
-	marshaller                    core.Marshaller
+	gogoMarshaller                core.Marshaller
+	jsonMarshaller                core.Marshaller
+	jsonTxMarshaller              core.Marshaller
 	txHasher                      data.Hasher
 	requestTime                   time.Duration
 	signatureVerifier             builders.Signer
@@ -91,7 +61,6 @@
 	managedPrivateKey             crypto.PrivateKey
 	keyGen                        crypto.KeyGenerator
 	cryptoComponentsHolderFactory CryptoComponentsHolderFactory
->>>>>>> b450bc2f
 }
 
 // NewServiceResolver returns a new instance of service resolver
@@ -102,28 +71,13 @@
 	}
 
 	resolver := &serviceResolver{
-<<<<<<< HEAD
-		provider:          args.Provider,
-		proxy:             args.Proxy,
-		keysGenerator:     args.KeysGenerator,
-		pubKeyConverter:   args.PubKeyConverter,
-		gogoMarshaller:    args.GogoMarshaller,
-		jsonMarshaller:    args.JsonMarshaller,
-		jsonTxMarshaller:  args.JsonTxMarshaller,
-		txHasher:          args.TxHasher,
-		requestTime:       args.RequestTime,
-		signatureVerifier: args.SignatureVerifier,
-		guardedTxBuilder:  args.GuardedTxBuilder,
-		registeredUsersDB: args.RegisteredUsersDB,
-		keyGen:            args.KeyGen,
-	}
-	resolver.newCryptoComponentsHolderHandler = resolver.newCryptoComponentsHolder
-=======
 		provider:                      args.Provider,
 		proxy:                         args.Proxy,
 		keysGenerator:                 args.KeysGenerator,
 		pubKeyConverter:               args.PubKeyConverter,
-		marshaller:                    args.Marshaller,
+		gogoMarshaller:                args.GogoMarshaller,
+		jsonMarshaller:                args.JsonMarshaller,
+		jsonTxMarshaller:              args.JsonTxMarshaller,
 		txHasher:                      args.TxHasher,
 		requestTime:                   args.RequestTime,
 		signatureVerifier:             args.SignatureVerifier,
@@ -132,7 +86,6 @@
 		keyGen:                        args.KeyGen,
 		cryptoComponentsHolderFactory: args.CryptoComponentsHolderFactory,
 	}
->>>>>>> b450bc2f
 	resolver.managedPrivateKey, err = resolver.keysGenerator.GenerateManagedKey()
 	if err != nil {
 		return nil, err
