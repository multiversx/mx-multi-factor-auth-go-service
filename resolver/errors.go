package resolver

import "errors"

// ErrNilProvider signals that a nil provider was provided
var ErrNilProvider = errors.New("nil provider")

// ErrNilProxy signals that a nil proxy was provided
var ErrNilProxy = errors.New("nil proxy")

<<<<<<< HEAD
// ErrNilIndexHandler signals that a nil index handler was provided
var ErrNilIndexHandler = errors.New("nil index handler")
=======
// ErrNilCredentialsHandler signals that a nil credentials handler was provided
var ErrNilCredentialsHandler = errors.New("nil credentials handler")
>>>>>>> 68656867

// ErrNilKeysGenerator signals that a nil keys generator was provided
var ErrNilKeysGenerator = errors.New("nil keys generator")

// ErrNilPubKeyConverter signals that a nil pub key converter was provided
var ErrNilPubKeyConverter = errors.New("nil pub key converter")

// ErrNilMarshaller signals that a nil marshaller was provided
var ErrNilMarshaller = errors.New("nil marshaller")

// ErrNilHasher signals that a nil hasher was provided
var ErrNilHasher = errors.New("nil hasher")

// ErrInvalidValue signals that an invalid value was provided
var ErrInvalidValue = errors.New("invalid value")

// ErrInvalidGuardian signals that the given guardian is not valid
var ErrInvalidGuardian = errors.New("invalid guardian")

// ErrInvalidGuardianState signals that a guardian's state is invalid
var ErrInvalidGuardianState = errors.New("invalid guardian state")

// ErrInvalidSender signals that the given sender is not valid
var ErrInvalidSender = errors.New("invalid sender")

// ErrGuardianNotYetUsable signals that the given guardian is not yet usable
var ErrGuardianNotYetUsable = errors.New("guardian not yet usable")

// ErrGuardianMismatch signals that a guardian mismatch was detected on transactions
var ErrGuardianMismatch = errors.New("guardian mismatch")

// ErrNilSignatureVerifier signals that a nil signature verifier was provided
var ErrNilSignatureVerifier = errors.New("nil signature verifier")

// ErrNilGuardedTxBuilder signals that a nil guarded tx builder was provided
var ErrNilGuardedTxBuilder = errors.New("nil guarded tx builder")

// ErrNilDB signals that a nil db was provided
var ErrNilDB = errors.New("nil db")<|MERGE_RESOLUTION|>--- conflicted
+++ resolved
@@ -8,13 +8,8 @@
 // ErrNilProxy signals that a nil proxy was provided
 var ErrNilProxy = errors.New("nil proxy")
 
-<<<<<<< HEAD
 // ErrNilIndexHandler signals that a nil index handler was provided
 var ErrNilIndexHandler = errors.New("nil index handler")
-=======
-// ErrNilCredentialsHandler signals that a nil credentials handler was provided
-var ErrNilCredentialsHandler = errors.New("nil credentials handler")
->>>>>>> 68656867
 
 // ErrNilKeysGenerator signals that a nil keys generator was provided
 var ErrNilKeysGenerator = errors.New("nil keys generator")
