package config

import "github.com/ElrondNetwork/elrond-go-storage/storageUnit"

// Configs is a holder for the relayer configuration parameters
type Configs struct {
	GeneralConfig   Config
	ApiRoutesConfig ApiRoutesConfig
	FlagsConfig     ContextFlagsConfig
}

// Config general configuration struct
type Config struct {
<<<<<<< HEAD
	Guardian         GuardianConfig
	Proxy            ProxyConfig
	Logs             LogsConfig
	Antiflood        AntifloodConfig
	NativeAuthServer NativeAuthServerConfig
	ServiceResolver  ServiceResolverConfig
	OTP              StorageConfig
	Users            StorageConfig
=======
	Guardian        GuardianConfig
	Proxy           ProxyConfig
	Logs            LogsConfig
	Antiflood       AntifloodConfig
	ServiceResolver ServiceResolverConfig
	OTP             StorageConfig
	Users           StorageConfig
	Buckets         BucketsConfig
>>>>>>> 68656867
}

// StorageConfig will map the storage unit configuration
type StorageConfig struct {
	Cache storageUnit.CacheConfig
	DB    storageUnit.DBConfig
}

// ContextFlagsConfig the configuration for flags
type ContextFlagsConfig struct {
	WorkingDir           string
	LogLevel             string
	ConfigurationFile    string
	ConfigurationApiFile string
	RestApiInterface     string
	DisableAnsiColor     bool
	SaveLogFile          bool
	EnableLogName        bool
	EnablePprof          bool
}

// WebServerAntifloodConfig will hold the anti-flooding parameters for the web server
type WebServerAntifloodConfig struct {
	SimultaneousRequests         uint32
	SameSourceRequests           uint32
	SameSourceResetIntervalInSec uint32
}

// AntifloodConfig will hold all p2p antiflood parameters
type AntifloodConfig struct {
	Enabled   bool
	WebServer WebServerAntifloodConfig
}

// NativeAuthServerConfig will hold all native authentification server parameters
type NativeAuthServerConfig struct {
	Enabled       bool
	AcceptedHosts []string
}

// ApiRoutesConfig holds the configuration related to Rest API routes
type ApiRoutesConfig struct {
	Logging     ApiLoggingConfig
	APIPackages map[string]APIPackageConfig
}

// ApiLoggingConfig holds the configuration related to API requests logging
type ApiLoggingConfig struct {
	LoggingEnabled          bool
	ThresholdInMicroSeconds int
}

// APIPackageConfig holds the configuration for the routes of each package
type APIPackageConfig struct {
	Routes []RouteConfig
}

// RouteConfig holds the configuration for a single route
type RouteConfig struct {
	Name string
	Open bool
}

// GuardianConfig holds the configuration for the guardian
type GuardianConfig struct {
	PrivateKeyFile       string
	RequestTimeInSeconds int
}

// ProxyConfig will hold settings related to the Elrond Proxy
type ProxyConfig struct {
	NetworkAddress               string
	ProxyCacherExpirationSeconds uint64
	ProxyRestAPIEntityType       string
	ProxyMaxNoncesDelta          int
	ProxyFinalityCheck           bool
}

// LogsConfig will hold settings related to the logging sub-system
type LogsConfig struct {
	LogFileLifeSpanInSec int
}

// ServiceResolverConfig will hold settings related to the service resolver
type ServiceResolverConfig struct {
	RequestTimeInSeconds uint64
}

// BucketsConfig will hold settings related to buckets
type BucketsConfig struct {
	NumberOfBuckets uint32
}<|MERGE_RESOLUTION|>--- conflicted
+++ resolved
@@ -11,7 +11,6 @@
 
 // Config general configuration struct
 type Config struct {
-<<<<<<< HEAD
 	Guardian         GuardianConfig
 	Proxy            ProxyConfig
 	Logs             LogsConfig
@@ -20,16 +19,7 @@
 	ServiceResolver  ServiceResolverConfig
 	OTP              StorageConfig
 	Users            StorageConfig
-=======
-	Guardian        GuardianConfig
-	Proxy           ProxyConfig
-	Logs            LogsConfig
-	Antiflood       AntifloodConfig
-	ServiceResolver ServiceResolverConfig
-	OTP             StorageConfig
-	Users           StorageConfig
-	Buckets         BucketsConfig
->>>>>>> 68656867
+	Buckets          BucketsConfig
 }
 
 // StorageConfig will map the storage unit configuration
