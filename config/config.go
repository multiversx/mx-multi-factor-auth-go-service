package config

import (
	"github.com/multiversx/multi-factor-auth-go-service/core"
	"github.com/multiversx/mx-chain-storage-go/storageUnit"
)

// Configs is a holder for the relayer configuration parameters
type Configs struct {
	GeneralConfig   Config
	ExternalConfig  ExternalConfig
	ApiRoutesConfig ApiRoutesConfig
	FlagsConfig     ContextFlagsConfig
}

// Config general configuration struct
type Config struct {
	Guardian         GuardianConfig
	General          GeneralConfig
	Logs             LogsConfig
	Antiflood        AntifloodConfig
	ServiceResolver  ServiceResolverConfig
	ShardedStorage   ShardedStorageConfig
	Buckets          BucketsConfig
	TwoFactor        TwoFactorConfig
	NativeAuthServer NativeAuthServerConfig
}

// ExternalConfig defines the configuration for external components
type ExternalConfig struct {
	Api     ApiConfig
	MongoDB MongoDBConfig
}

// ShardedStorageConfig is the configuration for the sharded storage
type ShardedStorageConfig struct {
	DelayBetweenWritesInSec int64
	Users                   StorageConfig
}

// StorageConfig will map the storage unit configuration
type StorageConfig struct {
	Cache storageUnit.CacheConfig
	DB    storageUnit.DBConfig
}

// ContextFlagsConfig the configuration for flags
type ContextFlagsConfig struct {
	WorkingDir                string
	LogLevel                  string
	ConfigurationFile         string
	ConfigurationApiFile      string
	ConfigurationExternalFile string
	RestApiInterface          string
	DisableAnsiColor          bool
	SaveLogFile               bool
	EnableLogName             bool
	EnablePprof               bool
	StartSwaggerUI            bool
}

// WebServerAntifloodConfig will hold the anti-flooding parameters for the web server
type WebServerAntifloodConfig struct {
	SimultaneousRequests         uint32
	SameSourceRequests           uint32
	SameSourceResetIntervalInSec uint32
}

// AntifloodConfig will hold all p2p antiflood parameters
type AntifloodConfig struct {
	Enabled   bool
	WebServer WebServerAntifloodConfig
}

// ApiRoutesConfig holds the configuration related to Rest API routes
type ApiRoutesConfig struct {
	RestApiInterface string
	Logging          ApiLoggingConfig
	APIPackages      map[string]APIPackageConfig
}

// ApiLoggingConfig holds the configuration related to API requests logging
type ApiLoggingConfig struct {
	LoggingEnabled          bool
	ThresholdInMicroSeconds int
}

// APIPackageConfig holds the configuration for the routes of each package
type APIPackageConfig struct {
	Routes []RouteConfig
}

// RouteConfig holds the configuration for a single route
type RouteConfig struct {
	Name string
	Open bool
}

// GuardianConfig holds the configuration for the guardian
type GuardianConfig struct {
	MnemonicFile         string
	RequestTimeInSeconds int
}

// GeneralConfig holds the general configuration for the service
type GeneralConfig struct {
	Marshalizer string
	DBType      core.DBType
}

// ApiConfig will hold settings related to the Api
type ApiConfig struct {
	NetworkAddress string
}

// LogsConfig will hold settings related to the logging sub-system
type LogsConfig struct {
	LogFileLifeSpanInSec int
}

// ServiceResolverConfig will hold settings related to the service resolver
type ServiceResolverConfig struct {
	RequestTimeInSeconds             uint64
	SkipTxUserSigVerify              bool
	MaxTransactionsAllowedForSigning int
}

// BucketsConfig will hold settings related to buckets
type BucketsConfig struct {
	NumberOfBuckets uint32
}

// TwoFactorConfig will hold settings related to the two factor totp
type TwoFactorConfig struct {
	Issuer               string
	Digits               int
	BackoffTimeInSeconds uint64
	MaxFailures          uint64
}

// MongoDBConfig maps the mongodb configuration
type MongoDBConfig struct {
	URI                   string
	DBName                string
	ConnectTimeoutInSec   uint32
	OperationTimeoutInSec uint32
<<<<<<< HEAD
=======
	NumUsersCollections   uint32
>>>>>>> 0668cf7f
}

// NativeAuthServerConfig will hold settings related to the native auth server
type NativeAuthServerConfig struct {
	Cache storageUnit.CacheConfig
}<|MERGE_RESOLUTION|>--- conflicted
+++ resolved
@@ -144,10 +144,7 @@
 	DBName                string
 	ConnectTimeoutInSec   uint32
 	OperationTimeoutInSec uint32
-<<<<<<< HEAD
-=======
 	NumUsersCollections   uint32
->>>>>>> 0668cf7f
 }
 
 // NativeAuthServerConfig will hold settings related to the native auth server
