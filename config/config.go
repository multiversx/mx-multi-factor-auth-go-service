package config

import (
	"github.com/multiversx/multi-factor-auth-go-service/core"
	"github.com/multiversx/mx-chain-storage-go/storageUnit"
)

// Configs is a holder for the relayer configuration parameters
type Configs struct {
	GeneralConfig   Config
	ApiRoutesConfig ApiRoutesConfig
	FlagsConfig     ContextFlagsConfig
}

// Config general configuration struct
type Config struct {
	Guardian        GuardianConfig
	General         GeneralConfig
	Proxy           ProxyConfig
	Api             ApiConfig
	Logs            LogsConfig
	Antiflood       AntifloodConfig
	ServiceResolver ServiceResolverConfig
	ShardedStorage  ShardedStorageConfig
	Buckets         BucketsConfig
	TwoFactor       TwoFactorConfig
}

// ShardedStorageConfig is the configuration for the sharded storage
type ShardedStorageConfig struct {
<<<<<<< HEAD
	LocalStorageEnabled     bool
	DelayBetweenWritesInSec int64
	Users                   StorageConfig
=======
	DBType core.DBType
	Users  StorageConfig
>>>>>>> e2661a03
}

// StorageConfig will map the storage unit configuration
type StorageConfig struct {
	Cache storageUnit.CacheConfig
	DB    storageUnit.DBConfig
}

// ContextFlagsConfig the configuration for flags
type ContextFlagsConfig struct {
	WorkingDir           string
	LogLevel             string
	ConfigurationFile    string
	ConfigurationApiFile string
	RestApiInterface     string
	DisableAnsiColor     bool
	SaveLogFile          bool
	EnableLogName        bool
	EnablePprof          bool
}

// WebServerAntifloodConfig will hold the anti-flooding parameters for the web server
type WebServerAntifloodConfig struct {
	SimultaneousRequests         uint32
	SameSourceRequests           uint32
	SameSourceResetIntervalInSec uint32
}

// AntifloodConfig will hold all p2p antiflood parameters
type AntifloodConfig struct {
	Enabled   bool
	WebServer WebServerAntifloodConfig
}

// ApiRoutesConfig holds the configuration related to Rest API routes
type ApiRoutesConfig struct {
	RestApiInterface string
	Logging          ApiLoggingConfig
	APIPackages      map[string]APIPackageConfig
}

// ApiLoggingConfig holds the configuration related to API requests logging
type ApiLoggingConfig struct {
	LoggingEnabled          bool
	ThresholdInMicroSeconds int
}

// APIPackageConfig holds the configuration for the routes of each package
type APIPackageConfig struct {
	Routes []RouteConfig
}

// RouteConfig holds the configuration for a single route
type RouteConfig struct {
	Name string
	Open bool
}

// GuardianConfig holds the configuration for the guardian
type GuardianConfig struct {
	MnemonicFile         string
	RequestTimeInSeconds int
}

// GeneralConfig holds the general configuration for the service
type GeneralConfig struct {
	Marshalizer string
}

// ProxyConfig will hold settings related to the Proxy
type ProxyConfig struct {
	NetworkAddress               string
	ProxyCacherExpirationSeconds uint64
	ProxyRestAPIEntityType       string
	ProxyMaxNoncesDelta          int
	ProxyFinalityCheck           bool
}

// ApiConfig will hold settings related to the Api
type ApiConfig struct {
	NetworkAddress string
}

// LogsConfig will hold settings related to the logging sub-system
type LogsConfig struct {
	LogFileLifeSpanInSec int
}

// ServiceResolverConfig will hold settings related to the service resolver
type ServiceResolverConfig struct {
	RequestTimeInSeconds uint64
	SkipTxUserSigVerify  bool
}

// BucketsConfig will hold settings related to buckets
type BucketsConfig struct {
	NumberOfBuckets uint32
}

// TwoFactorConfig will hold settings related to the two factor totp
type TwoFactorConfig struct {
	Issuer string
	Digits int
}<|MERGE_RESOLUTION|>--- conflicted
+++ resolved
@@ -28,14 +28,9 @@
 
 // ShardedStorageConfig is the configuration for the sharded storage
 type ShardedStorageConfig struct {
-<<<<<<< HEAD
-	LocalStorageEnabled     bool
+	DBType                  core.DBType
 	DelayBetweenWritesInSec int64
 	Users                   StorageConfig
-=======
-	DBType core.DBType
-	Users  StorageConfig
->>>>>>> e2661a03
 }
 
 // StorageConfig will map the storage unit configuration
