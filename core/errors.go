--- conflicted
+++ resolved
@@ -29,10 +29,6 @@
 // ErrNilMongoDBClient signals that a nil mongodb client has been provided
 var ErrNilMongoDBClient = errors.New("nil mongodb client")
 
-<<<<<<< HEAD
-// ErrNilStorer is raised when a nil storer has been provided
-var ErrNilStorer = errors.New("nil storer")
-=======
 // ErrNilStorer signals that a nil storer has been provided
 var ErrNilStorer = errors.New("nil storer")
 
@@ -40,5 +36,4 @@
 var ErrNilHttpClient = errors.New("nil http client")
 
 // ErrEmptyData signals that empty data was received
-var ErrEmptyData = errors.New("empty data")
->>>>>>> 0668cf7f
+var ErrEmptyData = errors.New("empty data")