--- conflicted
+++ resolved
@@ -18,21 +18,13 @@
 
 // VerificationPayload represents the JSON requests a user uses to validate the authentication code
 type VerificationPayload struct {
-<<<<<<< HEAD
 	Code     string `json:"code"`
 	Guardian string `json:"guardian"`
-=======
-	Credentials string `json:"credentials"`
-	Code        string `json:"code"`
-	Guardian    string `json:"guardian"`
 }
 
 // RegistrationPayload represents the JSON requests a user uses to require a new provider registration
-// TODO replace Credentials with a proper struct when native-auth is ready
 type RegistrationPayload struct {
-	Credentials string `json:"credentials"`
 	Tag         string `json:"tag"`
->>>>>>> 0c79938c
 }
 
 // RegisterReturnData represents the returned data for a registration request
