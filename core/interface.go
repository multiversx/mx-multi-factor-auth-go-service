--- conflicted
+++ resolved
@@ -73,11 +73,7 @@
 	IsInterfaceNil() bool
 }
 
-<<<<<<< HEAD
-// IndexHandler defines the methods for a component which handles a bucket
-=======
 // IndexHandler defines the methods for a component which handles indexes
->>>>>>> 0668cf7f
 type IndexHandler interface {
 	Put(key, data []byte) error
 	Get(key []byte) ([]byte, error)
@@ -85,7 +81,6 @@
 	Close() error
 	AllocateBucketIndex() (uint32, error)
 	GetLastIndex() (uint32, error)
-	UpdateWithCheck(key []byte, fn func(data interface{}) (interface{}, error)) error
 	IsInterfaceNil() bool
 }
 
@@ -100,12 +95,6 @@
 	IsInterfaceNil() bool
 }
 
-<<<<<<< HEAD
-// StorageWithIndexChecker defines the methods for storage with check operations
-type StorageWithIndexChecker interface {
-	StorageWithIndex
-	UpdateWithCheck(key []byte, fn func(data interface{}) (interface{}, error)) error
-=======
 // HttpClient defines the behavior of http client able to make http requests
 type HttpClient interface {
 	GetHTTP(ctx context.Context, endpoint string) ([]byte, int, error)
@@ -117,5 +106,4 @@
 	GetAccount(ctx context.Context, address string) (*data.Account, error)
 	GetGuardianData(ctx context.Context, address string) (*api.GuardianData, error)
 	IsInterfaceNil() bool
->>>>>>> 0668cf7f
 }