package core

import (
	crypto "github.com/ElrondNetwork/elrond-go-crypto"
<<<<<<< HEAD
=======
	"github.com/ElrondNetwork/elrond-sdk-erdgo/core"
>>>>>>> 7326f120
	"github.com/ElrondNetwork/elrond-sdk-erdgo/data"
	"github.com/ElrondNetwork/multi-factor-auth-go-service/core/requests"
)

// Guardian defines the methods available for a guardian component
type Guardian interface {
	UsersHandler
	ValidateAndSend(transaction data.Transaction) (string, error)
	GetAddress() string
	IsInterfaceNil() bool
}

// Provider defines the actions needed to be performed by a multi-auth provider
type Provider interface {
	LoadSavedAccounts() error
	VerifyCodeAndUpdateOTP(account, userCode string) error
	RegisterUser(account string) ([]byte, error)
	IsInterfaceNil() bool
}

// TxSigVerifier defines the methods available for a transaction signature verifier component
type TxSigVerifier interface {
	Verify(pk []byte, msg []byte, skBytes []byte) error
	IsInterfaceNil() bool
}

// PubkeyConverter can convert public key bytes from a human-readable form
type PubkeyConverter interface {
	Len() int
	Decode(humanReadable string) ([]byte, error)
	Encode(pkBytes []byte) string
	IsInterfaceNil() bool
}

// UsersHandler defines the methods available for a users handler
type UsersHandler interface {
	AddUser(address string)
	HasUser(address string) bool
	RemoveUser(address string)
	IsInterfaceNil() bool
}

<<<<<<< HEAD
// GuardianKeyGenerator defines the methods for a component able to generate unique HD keys for a guardian
type GuardianKeyGenerator interface {
=======
// ServiceResolver defines the methods available for a service
type ServiceResolver interface {
	GetGuardianAddress(request requests.GetGuardianAddress) (string, error)
	RegisterUser(request requests.RegistrationPayload) ([]byte, error)
	VerifyCode(request requests.VerificationPayload) error
	IsInterfaceNil() bool
}

// CredentialsHandler defines the methods available for a credentials handler
type CredentialsHandler interface {
	Verify(credentials string) error
	GetAccountAddress(credentials string) (core.AddressHandler, error)
	IsInterfaceNil() bool
}

// IndexHandler defines the methods for a component able to provide unique indexes
type IndexHandler interface {
	AllocateIndex() uint32
	IsInterfaceNil() bool
}

// KeysGenerator defines the methods for a component able to generate unique HD keys
type KeysGenerator interface {
>>>>>>> 7326f120
	GenerateKeys(index uint32) ([]crypto.PrivateKey, error)
	IsInterfaceNil() bool
}

<<<<<<< HEAD
// KeyGenerator defines the methods for a component able to create a crypto.PrivateKey from a byte array
type KeyGenerator interface {
	PrivateKeyFromByteArray(b []byte) (crypto.PrivateKey, error)
=======
// Storer provides storage services for a persistent storage(DB-like)
type Storer interface {
	Put(key, data []byte) error
	Get(key []byte) ([]byte, error)
	Has(key []byte) bool
	Remove(key []byte) error
	Close() error
	IsInterfaceNil() bool
}

// Marshaller defines the 2 basic operations: serialize (marshal) and deserialize (unmarshal)
type Marshaller interface {
	Marshal(obj interface{}) ([]byte, error)
	Unmarshal(obj interface{}, buff []byte) error
>>>>>>> 7326f120
	IsInterfaceNil() bool
}<|MERGE_RESOLUTION|>--- conflicted
+++ resolved
@@ -2,10 +2,7 @@
 
 import (
 	crypto "github.com/ElrondNetwork/elrond-go-crypto"
-<<<<<<< HEAD
-=======
 	"github.com/ElrondNetwork/elrond-sdk-erdgo/core"
->>>>>>> 7326f120
 	"github.com/ElrondNetwork/elrond-sdk-erdgo/data"
 	"github.com/ElrondNetwork/multi-factor-auth-go-service/core/requests"
 )
@@ -48,10 +45,6 @@
 	IsInterfaceNil() bool
 }
 
-<<<<<<< HEAD
-// GuardianKeyGenerator defines the methods for a component able to generate unique HD keys for a guardian
-type GuardianKeyGenerator interface {
-=======
 // ServiceResolver defines the methods available for a service
 type ServiceResolver interface {
 	GetGuardianAddress(request requests.GetGuardianAddress) (string, error)
@@ -75,16 +68,10 @@
 
 // KeysGenerator defines the methods for a component able to generate unique HD keys
 type KeysGenerator interface {
->>>>>>> 7326f120
 	GenerateKeys(index uint32) ([]crypto.PrivateKey, error)
 	IsInterfaceNil() bool
 }
 
-<<<<<<< HEAD
-// KeyGenerator defines the methods for a component able to create a crypto.PrivateKey from a byte array
-type KeyGenerator interface {
-	PrivateKeyFromByteArray(b []byte) (crypto.PrivateKey, error)
-=======
 // Storer provides storage services for a persistent storage(DB-like)
 type Storer interface {
 	Put(key, data []byte) error
@@ -99,6 +86,17 @@
 type Marshaller interface {
 	Marshal(obj interface{}) ([]byte, error)
 	Unmarshal(obj interface{}, buff []byte) error
->>>>>>> 7326f120
+	IsInterfaceNil() bool
+}
+
+// GuardianKeyGenerator defines the methods for a component able to generate unique HD keys for a guardian
+type GuardianKeyGenerator interface {
+	GenerateKeys(index uint32) ([]crypto.PrivateKey, error)
+	IsInterfaceNil() bool
+}
+
+// KeyGenerator defines the methods for a component able to create a crypto.PrivateKey from a byte array
+type KeyGenerator interface {
+	PrivateKeyFromByteArray(b []byte) (crypto.PrivateKey, error)
 	IsInterfaceNil() bool
 }