package core

// WebServerOffString represents the constant used to switch off the web server
const WebServerOffString = "off"

// DBType represents the type of DB
type DBType string

// LevelDB is the local levelDB
const LevelDB DBType = "levelDB"

// MongoDB is the mongo db identifier
<<<<<<< HEAD
const MongoDB DBType = "mongoDB"
=======
const MongoDB DBType = "mongoDB"

const (
	getAccountEndpointFormat      = "address/%s"
	getGuardianDataEndpointFormat = "address/%s/guardian-data"
)
>>>>>>> 0668cf7f
<|MERGE_RESOLUTION|>--- conflicted
+++ resolved
@@ -10,13 +10,9 @@
 const LevelDB DBType = "levelDB"
 
 // MongoDB is the mongo db identifier
-<<<<<<< HEAD
-const MongoDB DBType = "mongoDB"
-=======
 const MongoDB DBType = "mongoDB"
 
 const (
 	getAccountEndpointFormat      = "address/%s"
 	getGuardianDataEndpointFormat = "address/%s/guardian-data"
-)
->>>>>>> 0668cf7f
+)