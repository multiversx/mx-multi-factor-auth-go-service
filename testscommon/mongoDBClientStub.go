package testscommon

import (
	"github.com/multiversx/multi-factor-auth-go-service/mongodb"
)

// MongoDBClientStub implemented mongodb client wraper interface
type MongoDBClientStub struct {
<<<<<<< HEAD
	PutCalled                func(coll mongodb.CollectionID, key []byte, data []byte) error
	GetCalled                func(coll mongodb.CollectionID, key []byte) ([]byte, error)
	HasCalled                func(coll mongodb.CollectionID, key []byte) error
	RemoveCalled             func(coll mongodb.CollectionID, key []byte) error
	IncrementIndexCalled     func(collID mongodb.CollectionID, key []byte) (uint32, error)
	CloseCalled              func() error
	ReadWriteWithCheckCalled func(
		collID mongodb.CollectionID,
		key []byte,
		checker func(data interface{}) (interface{}, error),
	) error
	PutIndexIfNotExistsCalled func(collID mongodb.CollectionID, key []byte, index uint32) error
=======
	PutCalled                  func(coll mongodb.CollectionID, key []byte, data []byte) error
	GetCalled                  func(coll mongodb.CollectionID, key []byte) ([]byte, error)
	HasCalled                  func(coll mongodb.CollectionID, key []byte) error
	RemoveCalled               func(coll mongodb.CollectionID, key []byte) error
	GetIndexCalled             func(collID mongodb.CollectionID, key []byte) (uint32, error)
	IncrementIndexCalled       func(collID mongodb.CollectionID, key []byte) (uint32, error)
	PutIndexIfNotExistsCalled  func(collID mongodb.CollectionID, key []byte, index uint32) error
	GetAllCollectionsIDsCalled func() []mongodb.CollectionID
	CloseCalled                func() error
>>>>>>> 0668cf7f
}

// Put -
func (m *MongoDBClientStub) Put(coll mongodb.CollectionID, key []byte, data []byte) error {
	if m.PutCalled != nil {
		return m.PutCalled(coll, key, data)
	}

	return nil
}

// Get -
func (m *MongoDBClientStub) Get(coll mongodb.CollectionID, key []byte) ([]byte, error) {
	if m.GetCalled != nil {
		return m.GetCalled(coll, key)
	}

	return nil, nil
}

// Has -
func (m *MongoDBClientStub) Has(coll mongodb.CollectionID, key []byte) error {
	if m.HasCalled != nil {
		return m.HasCalled(coll, key)
	}

	return nil
}

// Remove -
func (m *MongoDBClientStub) Remove(coll mongodb.CollectionID, key []byte) error {
	if m.RemoveCalled != nil {
		return m.RemoveCalled(coll, key)
	}

	return nil
}

<<<<<<< HEAD
// IncrementIndex -
func (m *MongoDBClientStub) IncrementIndex(coll mongodb.CollectionID, key []byte) (uint32, error) {
	if m.IncrementIndexCalled != nil {
		return m.IncrementIndexCalled(coll, key)
=======
// GetIndex -
func (m *MongoDBClientStub) GetIndex(coll mongodb.CollectionID, key []byte) (uint32, error) {
	if m.GetIndexCalled != nil {
		return m.GetIndexCalled(coll, key)
>>>>>>> 0668cf7f
	}

	return 0, nil
}

<<<<<<< HEAD
// ReadWriteWithCheck -
func (m *MongoDBClientStub) ReadWriteWithCheck(
	collID mongodb.CollectionID,
	key []byte,
	checker func(data interface{}) (interface{}, error),
) error {
	if m.ReadWriteWithCheckCalled != nil {
		return m.ReadWriteWithCheckCalled(collID, key, checker)
	}

	return nil
=======
// IncrementIndex -
func (m *MongoDBClientStub) IncrementIndex(coll mongodb.CollectionID, key []byte) (uint32, error) {
	if m.IncrementIndexCalled != nil {
		return m.IncrementIndexCalled(coll, key)
	}

	return 0, nil
>>>>>>> 0668cf7f
}

// PutIndexIfNotExists -
func (m *MongoDBClientStub) PutIndexIfNotExists(collID mongodb.CollectionID, key []byte, index uint32) error {
	if m.PutIndexIfNotExistsCalled != nil {
		return m.PutIndexIfNotExistsCalled(collID, key, index)
	}

	return nil
}

<<<<<<< HEAD
// Close -
func (m *MongoDBClientStub) Close() error {
	if m.CloseCalled != nil {
		return m.CloseCalled()
	}

=======
// GetAllCollectionsIDs -
func (m *MongoDBClientStub) GetAllCollectionsIDs() []mongodb.CollectionID {
	if m.GetAllCollectionsIDsCalled != nil {
		return m.GetAllCollectionsIDsCalled()
	}

	return make([]mongodb.CollectionID, 0)
}

// Close -
func (m *MongoDBClientStub) Close() error {
	if m.CloseCalled != nil {
		return m.CloseCalled()
	}

>>>>>>> 0668cf7f
	return nil
}

// IsInterfaceNil -
func (m *MongoDBClientStub) IsInterfaceNil() bool {
	return m == nil
}<|MERGE_RESOLUTION|>--- conflicted
+++ resolved
@@ -6,20 +6,6 @@
 
 // MongoDBClientStub implemented mongodb client wraper interface
 type MongoDBClientStub struct {
-<<<<<<< HEAD
-	PutCalled                func(coll mongodb.CollectionID, key []byte, data []byte) error
-	GetCalled                func(coll mongodb.CollectionID, key []byte) ([]byte, error)
-	HasCalled                func(coll mongodb.CollectionID, key []byte) error
-	RemoveCalled             func(coll mongodb.CollectionID, key []byte) error
-	IncrementIndexCalled     func(collID mongodb.CollectionID, key []byte) (uint32, error)
-	CloseCalled              func() error
-	ReadWriteWithCheckCalled func(
-		collID mongodb.CollectionID,
-		key []byte,
-		checker func(data interface{}) (interface{}, error),
-	) error
-	PutIndexIfNotExistsCalled func(collID mongodb.CollectionID, key []byte, index uint32) error
-=======
 	PutCalled                  func(coll mongodb.CollectionID, key []byte, data []byte) error
 	GetCalled                  func(coll mongodb.CollectionID, key []byte) ([]byte, error)
 	HasCalled                  func(coll mongodb.CollectionID, key []byte) error
@@ -29,7 +15,6 @@
 	PutIndexIfNotExistsCalled  func(collID mongodb.CollectionID, key []byte, index uint32) error
 	GetAllCollectionsIDsCalled func() []mongodb.CollectionID
 	CloseCalled                func() error
->>>>>>> 0668cf7f
 }
 
 // Put -
@@ -68,35 +53,15 @@
 	return nil
 }
 
-<<<<<<< HEAD
-// IncrementIndex -
-func (m *MongoDBClientStub) IncrementIndex(coll mongodb.CollectionID, key []byte) (uint32, error) {
-	if m.IncrementIndexCalled != nil {
-		return m.IncrementIndexCalled(coll, key)
-=======
 // GetIndex -
 func (m *MongoDBClientStub) GetIndex(coll mongodb.CollectionID, key []byte) (uint32, error) {
 	if m.GetIndexCalled != nil {
 		return m.GetIndexCalled(coll, key)
->>>>>>> 0668cf7f
 	}
 
 	return 0, nil
 }
 
-<<<<<<< HEAD
-// ReadWriteWithCheck -
-func (m *MongoDBClientStub) ReadWriteWithCheck(
-	collID mongodb.CollectionID,
-	key []byte,
-	checker func(data interface{}) (interface{}, error),
-) error {
-	if m.ReadWriteWithCheckCalled != nil {
-		return m.ReadWriteWithCheckCalled(collID, key, checker)
-	}
-
-	return nil
-=======
 // IncrementIndex -
 func (m *MongoDBClientStub) IncrementIndex(coll mongodb.CollectionID, key []byte) (uint32, error) {
 	if m.IncrementIndexCalled != nil {
@@ -104,7 +69,6 @@
 	}
 
 	return 0, nil
->>>>>>> 0668cf7f
 }
 
 // PutIndexIfNotExists -
@@ -116,14 +80,6 @@
 	return nil
 }
 
-<<<<<<< HEAD
-// Close -
-func (m *MongoDBClientStub) Close() error {
-	if m.CloseCalled != nil {
-		return m.CloseCalled()
-	}
-
-=======
 // GetAllCollectionsIDs -
 func (m *MongoDBClientStub) GetAllCollectionsIDs() []mongodb.CollectionID {
 	if m.GetAllCollectionsIDsCalled != nil {
@@ -139,7 +95,6 @@
 		return m.CloseCalled()
 	}
 
->>>>>>> 0668cf7f
 	return nil
 }
 
