package facade

import (
	erdCore "github.com/ElrondNetwork/elrond-sdk-erdgo/core"
	"github.com/ElrondNetwork/multi-factor-auth-go-service/core/requests"
)

<<<<<<< HEAD
// FacadeStub -
type FacadeStub struct {
	VerifyCodeCalled               func(userAddress erdCore.AddressHandler, request requests.VerificationPayload) error
	RegisterUserCalled             func(userAddress erdCore.AddressHandler, request requests.RegistrationPayload) ([]byte, string, error)
=======
// AuthFacadeStub -
type AuthFacadeStub struct {
	VerifyCodeCalled               func(request requests.VerificationPayload) error
	RegisterUserCalled             func(request requests.RegistrationPayload) ([]byte, string, error)
>>>>>>> 634f1bb5
	RestApiInterfaceCalled         func() string
	PprofEnabledCalled             func() bool
	SignTransactionCalled          func(userAddress erdCore.AddressHandler, request requests.SignTransaction) ([]byte, error)
	SignMultipleTransactionsCalled func(userAddress erdCore.AddressHandler, request requests.SignMultipleTransactions) ([][]byte, error)
}

// RestApiInterface -
func (stub *AuthFacadeStub) RestApiInterface() string {
	if stub.RestApiInterfaceCalled != nil {
		return stub.RestApiInterfaceCalled()
	}
	return "localhost:8080"
}

// PprofEnabled -
func (stub *AuthFacadeStub) PprofEnabled() bool {
	if stub.PprofEnabledCalled != nil {
		return stub.PprofEnabledCalled()
	}
	return false
}

// VerifyCode -
<<<<<<< HEAD
func (stub *FacadeStub) VerifyCode(userAddress erdCore.AddressHandler, request requests.VerificationPayload) error {
=======
func (stub *AuthFacadeStub) VerifyCode(request requests.VerificationPayload) error {
>>>>>>> 634f1bb5
	if stub.VerifyCodeCalled != nil {
		return stub.VerifyCodeCalled(userAddress, request)
	}
	return nil
}

// RegisterUser -
<<<<<<< HEAD
func (stub *FacadeStub) RegisterUser(userAddress erdCore.AddressHandler, request requests.RegistrationPayload) ([]byte, string, error) {
=======
func (stub *AuthFacadeStub) RegisterUser(request requests.RegistrationPayload) ([]byte, string, error) {
>>>>>>> 634f1bb5
	if stub.RegisterUserCalled != nil {
		return stub.RegisterUserCalled(userAddress, request)
	}
	return make([]byte, 0), "", nil
}

// SignTransaction -
<<<<<<< HEAD
func (stub *FacadeStub) SignTransaction(userAddress erdCore.AddressHandler, request requests.SignTransaction) ([]byte, error) {
=======
func (stub *AuthFacadeStub) SignTransaction(request requests.SignTransaction) ([]byte, error) {
>>>>>>> 634f1bb5
	if stub.SignTransactionCalled != nil {
		return stub.SignTransactionCalled(userAddress, request)
	}
	return make([]byte, 0), nil
}

// SignMultipleTransactions -
<<<<<<< HEAD
func (stub *FacadeStub) SignMultipleTransactions(userAddress erdCore.AddressHandler, request requests.SignMultipleTransactions) ([][]byte, error) {
=======
func (stub *AuthFacadeStub) SignMultipleTransactions(request requests.SignMultipleTransactions) ([][]byte, error) {
>>>>>>> 634f1bb5
	if stub.SignMultipleTransactionsCalled != nil {
		return stub.SignMultipleTransactionsCalled(userAddress, request)
	}
	return make([][]byte, 0), nil
}

// IsInterfaceNil returns true if there is no value under the interface
func (stub *AuthFacadeStub) IsInterfaceNil() bool {
	return stub == nil
}<|MERGE_RESOLUTION|>--- conflicted
+++ resolved
@@ -5,17 +5,10 @@
 	"github.com/ElrondNetwork/multi-factor-auth-go-service/core/requests"
 )
 
-<<<<<<< HEAD
-// FacadeStub -
-type FacadeStub struct {
+// AuthFacadeStub -
+type AuthFacadeStub struct {
 	VerifyCodeCalled               func(userAddress erdCore.AddressHandler, request requests.VerificationPayload) error
 	RegisterUserCalled             func(userAddress erdCore.AddressHandler, request requests.RegistrationPayload) ([]byte, string, error)
-=======
-// AuthFacadeStub -
-type AuthFacadeStub struct {
-	VerifyCodeCalled               func(request requests.VerificationPayload) error
-	RegisterUserCalled             func(request requests.RegistrationPayload) ([]byte, string, error)
->>>>>>> 634f1bb5
 	RestApiInterfaceCalled         func() string
 	PprofEnabledCalled             func() bool
 	SignTransactionCalled          func(userAddress erdCore.AddressHandler, request requests.SignTransaction) ([]byte, error)
@@ -39,11 +32,7 @@
 }
 
 // VerifyCode -
-<<<<<<< HEAD
-func (stub *FacadeStub) VerifyCode(userAddress erdCore.AddressHandler, request requests.VerificationPayload) error {
-=======
-func (stub *AuthFacadeStub) VerifyCode(request requests.VerificationPayload) error {
->>>>>>> 634f1bb5
+func (stub *AuthFacadeStub) VerifyCode(userAddress erdCore.AddressHandler, request requests.VerificationPayload) error {
 	if stub.VerifyCodeCalled != nil {
 		return stub.VerifyCodeCalled(userAddress, request)
 	}
@@ -51,11 +40,7 @@
 }
 
 // RegisterUser -
-<<<<<<< HEAD
-func (stub *FacadeStub) RegisterUser(userAddress erdCore.AddressHandler, request requests.RegistrationPayload) ([]byte, string, error) {
-=======
-func (stub *AuthFacadeStub) RegisterUser(request requests.RegistrationPayload) ([]byte, string, error) {
->>>>>>> 634f1bb5
+func (stub *AuthFacadeStub) RegisterUser(userAddress erdCore.AddressHandler, request requests.RegistrationPayload) ([]byte, string, error) {
 	if stub.RegisterUserCalled != nil {
 		return stub.RegisterUserCalled(userAddress, request)
 	}
@@ -63,11 +48,7 @@
 }
 
 // SignTransaction -
-<<<<<<< HEAD
-func (stub *FacadeStub) SignTransaction(userAddress erdCore.AddressHandler, request requests.SignTransaction) ([]byte, error) {
-=======
-func (stub *AuthFacadeStub) SignTransaction(request requests.SignTransaction) ([]byte, error) {
->>>>>>> 634f1bb5
+func (stub *AuthFacadeStub) SignTransaction(userAddress erdCore.AddressHandler, request requests.SignTransaction) ([]byte, error) {
 	if stub.SignTransactionCalled != nil {
 		return stub.SignTransactionCalled(userAddress, request)
 	}
@@ -75,11 +56,7 @@
 }
 
 // SignMultipleTransactions -
-<<<<<<< HEAD
-func (stub *FacadeStub) SignMultipleTransactions(userAddress erdCore.AddressHandler, request requests.SignMultipleTransactions) ([][]byte, error) {
-=======
-func (stub *AuthFacadeStub) SignMultipleTransactions(request requests.SignMultipleTransactions) ([][]byte, error) {
->>>>>>> 634f1bb5
+func (stub *AuthFacadeStub) SignMultipleTransactions(userAddress erdCore.AddressHandler, request requests.SignMultipleTransactions) ([][]byte, error) {
 	if stub.SignMultipleTransactionsCalled != nil {
 		return stub.SignMultipleTransactionsCalled(userAddress, request)
 	}
