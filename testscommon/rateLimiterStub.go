package testscommon

import (
	"time"

	"github.com/multiversx/mx-multi-factor-auth-go-service/redis"
)

// RateLimiterStub -
type RateLimiterStub struct {
	CheckAllowedAndIncreaseTrialsCalled func(key string, mode redis.Mode) (*redis.RateLimiterResult, error)
	DecrementSecurityFailuresCalled     func(key string) error
	ResetCalled                         func(key string) error
	PeriodCalled                        func(mode redis.Mode) time.Duration
	RateCalled                          func(mode redis.Mode) int
<<<<<<< HEAD
	SetSecurityModeNoExpireCalled       func(key string) error
	UnsetSecurityModeNoExpireCalled     func(key string) error
=======
	ExtendSecurityModeCalled            func(key string) error
>>>>>>> 0c39d638
}

// CheckAllowedAndIncreaseTrials -
func (r *RateLimiterStub) CheckAllowedAndIncreaseTrials(key string, mode redis.Mode) (*redis.RateLimiterResult, error) {
	if r.CheckAllowedAndIncreaseTrialsCalled != nil {
		return r.CheckAllowedAndIncreaseTrialsCalled(key, mode)
	}

	return nil, nil
}

// DecrementSecurityFailedTrials -
func (r *RateLimiterStub) DecrementSecurityFailedTrials(key string) error {
	if r.DecrementSecurityFailuresCalled != nil {
		return r.DecrementSecurityFailuresCalled(key)
	}

	return nil
}

// SetSecurityModeNoExpire -
func (r *RateLimiterStub) SetSecurityModeNoExpire(key string) error {
	if r.SetSecurityModeNoExpireCalled != nil {
		return r.SetSecurityModeNoExpireCalled(key)
	}
	return nil
}

// UnsetSecurityModeNoExpire -
func (r *RateLimiterStub) UnsetSecurityModeNoExpire(key string) error {
	if r.UnsetSecurityModeNoExpireCalled != nil {
		return r.UnsetSecurityModeNoExpireCalled(key)
	}
	return nil
}

// Reset -
func (r *RateLimiterStub) Reset(key string) error {
	if r.ResetCalled != nil {
		return r.ResetCalled(key)
	}

	return nil
}

// Period -
func (r *RateLimiterStub) Period(mode redis.Mode) time.Duration {
	if r.PeriodCalled != nil {
		return r.PeriodCalled(mode)
	}

	return 0
}

// Rate -
func (r *RateLimiterStub) Rate(mode redis.Mode) int {
	if r.RateCalled != nil {
		return r.RateCalled(mode)
	}

	return 0
}

// ExtendSecurityMode -
func (r *RateLimiterStub) ExtendSecurityMode(key string) error {
	if r.ExtendSecurityModeCalled != nil {
		return r.ExtendSecurityModeCalled(key)
	}

	return nil
}

// IsInterfaceNil -
func (r *RateLimiterStub) IsInterfaceNil() bool {
	return r == nil
}<|MERGE_RESOLUTION|>--- conflicted
+++ resolved
@@ -13,12 +13,9 @@
 	ResetCalled                         func(key string) error
 	PeriodCalled                        func(mode redis.Mode) time.Duration
 	RateCalled                          func(mode redis.Mode) int
-<<<<<<< HEAD
 	SetSecurityModeNoExpireCalled       func(key string) error
 	UnsetSecurityModeNoExpireCalled     func(key string) error
-=======
 	ExtendSecurityModeCalled            func(key string) error
->>>>>>> 0c39d638
 }
 
 // CheckAllowedAndIncreaseTrials -
