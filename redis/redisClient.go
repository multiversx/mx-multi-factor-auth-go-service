package redis

import (
	"context"
	"time"

	"github.com/redis/go-redis/v9"
)

const (
	pongValue = "PONG"
)

// redisClientWrapper defines a wrapper over redis client
type redisClientWrapper struct {
	client redis.UniversalClient
}

// NewRedisClientWrapper will create a new redis client wrapper component
func NewRedisClientWrapper(client redis.UniversalClient) (*redisClientWrapper, error) {
	if client == nil {
		return nil, ErrNilRedisClient
	}

	return &redisClientWrapper{
		client: client,
	}, nil
}

// Increment will run increment for the value corresponding to the specified key
func (r *redisClientWrapper) Increment(ctx context.Context, key string) (int64, error) {
	return r.client.Incr(ctx, key).Result()
}

// Decrement will run decrement for the value corresponding to the specified key
func (r *redisClientWrapper) Decrement(ctx context.Context, key string) (int64, error) {
	return r.client.Decr(ctx, key).Result()
}

// SetExpire will run expire for the specified key, setting the specified ttl
func (r *redisClientWrapper) SetExpire(ctx context.Context, key string, ttl time.Duration) (bool, error) {
	return r.client.Expire(ctx, key, ttl).Result()
}

// SetExpireIfNotExists will run expire for the specified key, setting the specified ttl, only if ttl is not set yet
func (r *redisClientWrapper) SetExpireIfNotExists(ctx context.Context, key string, ttl time.Duration) (bool, error) {
	return r.client.ExpireNX(ctx, key, ttl).Result()
}

<<<<<<< HEAD
// SetPersist will run persist for the specified key without specified ttl
func (r *redisClientWrapper) SetPersist(ctx context.Context, key string) (bool, error) {
	return r.client.Persist(ctx, key).Result()
=======
// SetGreaterExpireTTL will run expire for the specified key, setting the specified ttl, only if the new ttl greater than the old one
func (r *redisClientWrapper) SetGreaterExpireTTL(ctx context.Context, key string, ttl time.Duration) (bool, error) {
	return r.client.ExpireGT(ctx, key, ttl).Result()
>>>>>>> 0c39d638
}

// ResetCounterAndKeepTTL will reset the failures counter for the specified key, but will keep its ttl
func (r *redisClientWrapper) ResetCounterAndKeepTTL(ctx context.Context, key string) error {
	_, err := r.client.SetArgs(ctx, key, 0, redis.SetArgs{
		KeepTTL: true,
	}).Result()

	return err
}

// ExpireTime will return expire time for the specified key
func (r *redisClientWrapper) ExpireTime(ctx context.Context, key string) (time.Duration, error) {
	expTime, err := r.client.TTL(ctx, key).Result()
	if err != nil {
		return 0, err
	}

	if expTime == -1 {
		return 0, ErrNoExpirationTimeForKey
	}
	if expTime == -2 {
		return 0, ErrKeyNotExists
	}

	return expTime, nil
}

// IsConnected will check if redis client is connected
func (r *redisClientWrapper) IsConnected(ctx context.Context) bool {
	pong, err := r.client.Ping(ctx).Result()
	return err == nil && pong == pongValue
}

// IsInterfaceNil returns true if there is no value under the interface
func (r *redisClientWrapper) IsInterfaceNil() bool {
	return r == nil
}<|MERGE_RESOLUTION|>--- conflicted
+++ resolved
@@ -47,15 +47,14 @@
 	return r.client.ExpireNX(ctx, key, ttl).Result()
 }
 
-<<<<<<< HEAD
 // SetPersist will run persist for the specified key without specified ttl
 func (r *redisClientWrapper) SetPersist(ctx context.Context, key string) (bool, error) {
 	return r.client.Persist(ctx, key).Result()
-=======
+}
+
 // SetGreaterExpireTTL will run expire for the specified key, setting the specified ttl, only if the new ttl greater than the old one
 func (r *redisClientWrapper) SetGreaterExpireTTL(ctx context.Context, key string, ttl time.Duration) (bool, error) {
 	return r.client.ExpireGT(ctx, key, ttl).Result()
->>>>>>> 0c39d638
 }
 
 // ResetCounterAndKeepTTL will reset the failures counter for the specified key, but will keep its ttl
