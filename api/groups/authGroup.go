--- conflicted
+++ resolved
@@ -106,13 +106,9 @@
 	err := json.NewDecoder(c.Request.Body).Decode(&request)
 	marshalledTxs := make([][]byte, 0)
 	if err == nil {
-<<<<<<< HEAD
-		userAddressStr := c.GetString(mfaMiddleware.UserAddressKey)
-		userAddress, _ := data.NewAddressFromBech32String(userAddressStr)
-		mashalledTxs, err = ag.facade.SignMultipleTransactions(userAddress, request)
-=======
-		marshalledTxs, err = ag.facade.SignMultipleTransactions(request)
->>>>>>> 634f1bb5
+		userAddressStr := c.GetString(mfaMiddleware.UserAddressKey)
+		userAddress, _ := data.NewAddressFromBech32String(userAddressStr)
+		marshalledTxs, err = ag.facade.SignMultipleTransactions(userAddress, request)
 	}
 	if err != nil {
 		c.JSON(
