package facade

import (
	"errors"
	"strings"
	"testing"

	"github.com/ElrondNetwork/elrond-go-core/core/check"
	"github.com/ElrondNetwork/multi-factor-auth-go-service/core"
	"github.com/ElrondNetwork/multi-factor-auth-go-service/core/requests"
	"github.com/ElrondNetwork/multi-factor-auth-go-service/testsCommon"
	"github.com/stretchr/testify/assert"
)

func createMockArguments() ArgsAuthFacade {
	return ArgsAuthFacade{
		ServiceResolver: &testsCommon.ServiceResolverStub{},
		ApiInterface:    core.WebServerOffString,
		PprofEnabled:    true,
	}
}

func TestNewAuthFacade(t *testing.T) {
	t.Parallel()

	t.Run("nil service resolver should error", func(t *testing.T) {
		t.Parallel()

		args := createMockArguments()
		args.ServiceResolver = nil

		facadeInstance, err := NewAuthFacade(args)
		assert.True(t, check.IfNil(facadeInstance))
		assert.True(t, errors.Is(err, ErrNilServiceResolver))
	})
	t.Run("invalid api interface should error", func(t *testing.T) {
		t.Parallel()

		args := createMockArguments()
		args.ApiInterface = ""

		facadeInstance, err := NewAuthFacade(args)
		assert.True(t, check.IfNil(facadeInstance))
		assert.True(t, errors.Is(err, ErrInvalidValue))
		assert.True(t, strings.Contains(err.Error(), "ApiInterface"))
	})
	t.Run("should work", func(t *testing.T) {
		t.Parallel()

		facadeInstance, err := NewAuthFacade(createMockArguments())
		assert.False(t, check.IfNil(facadeInstance))
		assert.Nil(t, err)
	})
}

func TestAuthFacade_Getters(t *testing.T) {
	t.Parallel()

	defer func() {
		r := recover()
		if r != nil {
			assert.Fail(t, "should not panic")
		}
	}()

	args := createMockArguments()
	expectedGuardian := "expected guardian"
	wasGetGuardianAddressCalled := false
	providedGetGuardianAddressReq := requests.GetGuardianAddress{
		Credentials: "GetGuardianAddress credentials",
	}
	wasVerifyCodeCalled := false
	providedVerifyCodeReq := requests.VerificationPayload{
		Credentials: "VerifyCode credentials",
		Code:        "VerifyCode code",
		Guardian:    "VerifyCode guardian",
	}
	expectedQR := []byte("expected qr")
	wasRegisterUserCalled := false
	providedRegisterReq := requests.RegistrationPayload{
		Credentials: "Register credentials",
		Guardian:    "Register guardian",
	}
	args.ServiceResolver = &testsCommon.ServiceResolverStub{
		GetGuardianAddressCalled: func(request requests.GetGuardianAddress) (string, error) {
			assert.Equal(t, providedGetGuardianAddressReq, request)
			wasGetGuardianAddressCalled = true
			return expectedGuardian, nil
		},
		VerifyCodeCalled: func(request requests.VerificationPayload) error {
			assert.Equal(t, providedVerifyCodeReq, request)
			wasVerifyCodeCalled = true
			return nil
		},
		RegisterUserCalled: func(request requests.RegistrationPayload) ([]byte, error) {
			assert.Equal(t, providedRegisterReq, request)
			wasRegisterUserCalled = true
			return expectedQR, nil
		},
	}
	facadeInstance, _ := NewAuthFacade(args)

	assert.Equal(t, args.ApiInterface, facadeInstance.RestApiInterface())
	assert.Equal(t, args.PprofEnabled, facadeInstance.PprofEnabled())
<<<<<<< HEAD
}

func TestAuthFacade_Validate(t *testing.T) {
	t.Parallel()

	t.Run("nil codes array", func(t *testing.T) {
		t.Parallel()

		args := createMockArguments()
		facadeInstance, _ := NewAuthFacade(args)

		hash, err := facadeInstance.Validate(requests.SendTransaction{
			Codes: nil,
			Tx:    data.Transaction{},
		})
		require.Equal(t, "", hash)
		require.Equal(t, ErrEmptyCodesArray, err)
	})
	t.Run("empty codes array", func(t *testing.T) {
		t.Parallel()

		args := createMockArguments()
		facadeInstance, _ := NewAuthFacade(args)

		hash, err := facadeInstance.Validate(requests.SendTransaction{
			Codes: make([]requests.Code, 0),
			Tx:    data.Transaction{},
		})
		require.Equal(t, "", hash)
		require.Equal(t, ErrEmptyCodesArray, err)
	})
	t.Run("provider does not exist", func(t *testing.T) {
		t.Parallel()

		args := createMockArguments()
		facadeInstance, _ := NewAuthFacade(args)

		codes := make([]requests.Code, 0)
		codes = append(codes,
			requests.Code{
				Provider: "invalid-provider",
				Code:     "123456",
			},
		)
		hash, err := facadeInstance.Validate(requests.SendTransaction{
			Codes: codes,
			Tx:    data.Transaction{},
		})
		require.Equal(t, "", hash)
		assert.True(t, strings.Contains(err.Error(), ErrProviderDoesNotExists.Error()))
	})
	t.Run("provider return error", func(t *testing.T) {
		t.Parallel()

		providersMap := make(map[string]core.Provider)
		provider := "totp"
		providersMap[provider] = &testsCommon.ProviderStub{
			ValidateCalled: func(account, userCode string) (bool, error) {
				return false, expectedErr
			},
		}
		args := createMockArguments()
		args.ProvidersMap = providersMap
		facadeInstance, _ := NewAuthFacade(args)

		codes := make([]requests.Code, 0)
		codes = append(codes,
			requests.Code{
				Provider: provider,
				Code:     "123456",
			},
		)
		hash, err := facadeInstance.Validate(requests.SendTransaction{
			Codes: codes,
			Tx:    data.Transaction{},
		})
		require.Equal(t, "", hash)
		assert.True(t, strings.Contains(err.Error(), expectedErr.Error()))
	})

	t.Run("provider return invalid request", func(t *testing.T) {
		t.Parallel()

		providersMap := make(map[string]core.Provider)
		provider := "totp"
		providersMap[provider] = &testsCommon.ProviderStub{
			ValidateCalled: func(account, userCode string) (bool, error) {
				return false, nil
			},
		}
		args := createMockArguments()
		args.ProvidersMap = providersMap
		facadeInstance, _ := NewAuthFacade(args)

		codes := make([]requests.Code, 0)
		codes = append(codes,
			requests.Code{
				Provider: provider,
				Code:     "123456",
			},
		)
		hash, err := facadeInstance.Validate(requests.SendTransaction{
			Codes: codes,
			Tx:    data.Transaction{},
		})
		require.Equal(t, "", hash)
		assert.True(t, strings.Contains(err.Error(), ErrRequestNotValid.Error()))
	})
	t.Run("provider return valid request but guardian ValidateAndSend returns error", func(t *testing.T) {
		t.Parallel()

		providersMap := make(map[string]core.Provider)
		provider := "totp"
		providersMap[provider] = &testsCommon.ProviderStub{
			ValidateCalled: func(account, userCode string) (bool, error) {
				return true, nil
			},
		}
		args := createMockArguments()
		args.ProvidersMap = providersMap
		args.Guardian = &testsCommon.GuardianStub{
			ValidateAndSendCalled: func(transaction data.Transaction) (string, error) {
				return "", expectedErr
			},
		}
		facadeInstance, _ := NewAuthFacade(args)

		codes := make([]requests.Code, 0)
		codes = append(codes,
			requests.Code{
				Provider: provider,
				Code:     "123456",
			},
		)
		hash, err := facadeInstance.Validate(requests.SendTransaction{
			Codes: codes,
			Tx:    data.Transaction{},
		})
		require.Equal(t, "", hash)
		assert.True(t, strings.Contains(err.Error(), expectedErr.Error()))
	})
	t.Run("should work", func(t *testing.T) {
		t.Parallel()

		providersMap := make(map[string]core.Provider)
		provider := "totp"
		expectedHash := "expectedHash"
		providersMap[provider] = &testsCommon.ProviderStub{
			ValidateCalled: func(account, userCode string) (bool, error) {
				return true, nil
			},
		}
		args := createMockArguments()
		args.ProvidersMap = providersMap
		args.Guardian = &testsCommon.GuardianStub{
			ValidateAndSendCalled: func(transaction data.Transaction) (string, error) {
				return expectedHash, nil
			},
		}
		facadeInstance, _ := NewAuthFacade(args)

		codes := make([]requests.Code, 0)
		codes = append(codes,
			requests.Code{
				Provider: provider,
				Code:     "123456",
			},
		)
		hash, err := facadeInstance.Validate(requests.SendTransaction{
			Codes: codes,
			Tx:    data.Transaction{},
		})
		require.Equal(t, expectedHash, hash)
		assert.Nil(t, err)
	})
}

func TestAuthFacade_RegisterUser(t *testing.T) {
	t.Parallel()

	t.Run("provider does not exist", func(t *testing.T) {
		t.Parallel()

		args := createMockArguments()
		facadeInstance, _ := NewAuthFacade(args)

		dataBytes, err := facadeInstance.RegisterUser(requests.Register{
			Provider: "provider",
		})
		require.Equal(t, 0, len(dataBytes))
		assert.True(t, strings.Contains(err.Error(), ErrProviderDoesNotExists.Error()))
	})
	t.Run("invalid guardian", func(t *testing.T) {
		t.Parallel()

		args := createMockArguments()
		facadeInstance, _ := NewAuthFacade(args)

		dataBytes, err := facadeInstance.RegisterUser(requests.Register{
			Provider: "provider",
			Guardian: "not a guardian",
		})
		require.Equal(t, 0, len(dataBytes))
		assert.True(t, strings.Contains(err.Error(), ErrProviderDoesNotExists.Error()))
	})
	t.Run("provider return error", func(t *testing.T) {
		t.Parallel()

		providersMap := make(map[string]core.Provider)
		provider := "totp"
		providersMap[provider] = &testsCommon.ProviderStub{
			RegisterUserCalled: func(account string) ([]byte, error) {
				return make([]byte, 0), expectedErr
			},
		}
		args := createMockArguments()
		args.ProvidersMap = providersMap
		facadeInstance, _ := NewAuthFacade(args)

		dataBytes, err := facadeInstance.RegisterUser(requests.Register{
			Provider: provider,
			Guardian: providedGuardian,
		})
		require.Equal(t, 0, len(dataBytes))
		assert.True(t, strings.Contains(err.Error(), expectedErr.Error()))
	})
=======
	address, err := facadeInstance.GetGuardianAddress(providedGetGuardianAddressReq)
	assert.Nil(t, err)
	assert.Equal(t, expectedGuardian, address)
	assert.True(t, wasGetGuardianAddressCalled)

	assert.Nil(t, facadeInstance.VerifyCode(providedVerifyCodeReq))
	assert.True(t, wasVerifyCodeCalled)

	qr, err := facadeInstance.RegisterUser(providedRegisterReq)
	assert.Nil(t, err)
	assert.Equal(t, expectedQR, qr)
	assert.True(t, wasRegisterUserCalled)
>>>>>>> adac1336
}<|MERGE_RESOLUTION|>--- conflicted
+++ resolved
@@ -102,234 +102,6 @@
 
 	assert.Equal(t, args.ApiInterface, facadeInstance.RestApiInterface())
 	assert.Equal(t, args.PprofEnabled, facadeInstance.PprofEnabled())
-<<<<<<< HEAD
-}
-
-func TestAuthFacade_Validate(t *testing.T) {
-	t.Parallel()
-
-	t.Run("nil codes array", func(t *testing.T) {
-		t.Parallel()
-
-		args := createMockArguments()
-		facadeInstance, _ := NewAuthFacade(args)
-
-		hash, err := facadeInstance.Validate(requests.SendTransaction{
-			Codes: nil,
-			Tx:    data.Transaction{},
-		})
-		require.Equal(t, "", hash)
-		require.Equal(t, ErrEmptyCodesArray, err)
-	})
-	t.Run("empty codes array", func(t *testing.T) {
-		t.Parallel()
-
-		args := createMockArguments()
-		facadeInstance, _ := NewAuthFacade(args)
-
-		hash, err := facadeInstance.Validate(requests.SendTransaction{
-			Codes: make([]requests.Code, 0),
-			Tx:    data.Transaction{},
-		})
-		require.Equal(t, "", hash)
-		require.Equal(t, ErrEmptyCodesArray, err)
-	})
-	t.Run("provider does not exist", func(t *testing.T) {
-		t.Parallel()
-
-		args := createMockArguments()
-		facadeInstance, _ := NewAuthFacade(args)
-
-		codes := make([]requests.Code, 0)
-		codes = append(codes,
-			requests.Code{
-				Provider: "invalid-provider",
-				Code:     "123456",
-			},
-		)
-		hash, err := facadeInstance.Validate(requests.SendTransaction{
-			Codes: codes,
-			Tx:    data.Transaction{},
-		})
-		require.Equal(t, "", hash)
-		assert.True(t, strings.Contains(err.Error(), ErrProviderDoesNotExists.Error()))
-	})
-	t.Run("provider return error", func(t *testing.T) {
-		t.Parallel()
-
-		providersMap := make(map[string]core.Provider)
-		provider := "totp"
-		providersMap[provider] = &testsCommon.ProviderStub{
-			ValidateCalled: func(account, userCode string) (bool, error) {
-				return false, expectedErr
-			},
-		}
-		args := createMockArguments()
-		args.ProvidersMap = providersMap
-		facadeInstance, _ := NewAuthFacade(args)
-
-		codes := make([]requests.Code, 0)
-		codes = append(codes,
-			requests.Code{
-				Provider: provider,
-				Code:     "123456",
-			},
-		)
-		hash, err := facadeInstance.Validate(requests.SendTransaction{
-			Codes: codes,
-			Tx:    data.Transaction{},
-		})
-		require.Equal(t, "", hash)
-		assert.True(t, strings.Contains(err.Error(), expectedErr.Error()))
-	})
-
-	t.Run("provider return invalid request", func(t *testing.T) {
-		t.Parallel()
-
-		providersMap := make(map[string]core.Provider)
-		provider := "totp"
-		providersMap[provider] = &testsCommon.ProviderStub{
-			ValidateCalled: func(account, userCode string) (bool, error) {
-				return false, nil
-			},
-		}
-		args := createMockArguments()
-		args.ProvidersMap = providersMap
-		facadeInstance, _ := NewAuthFacade(args)
-
-		codes := make([]requests.Code, 0)
-		codes = append(codes,
-			requests.Code{
-				Provider: provider,
-				Code:     "123456",
-			},
-		)
-		hash, err := facadeInstance.Validate(requests.SendTransaction{
-			Codes: codes,
-			Tx:    data.Transaction{},
-		})
-		require.Equal(t, "", hash)
-		assert.True(t, strings.Contains(err.Error(), ErrRequestNotValid.Error()))
-	})
-	t.Run("provider return valid request but guardian ValidateAndSend returns error", func(t *testing.T) {
-		t.Parallel()
-
-		providersMap := make(map[string]core.Provider)
-		provider := "totp"
-		providersMap[provider] = &testsCommon.ProviderStub{
-			ValidateCalled: func(account, userCode string) (bool, error) {
-				return true, nil
-			},
-		}
-		args := createMockArguments()
-		args.ProvidersMap = providersMap
-		args.Guardian = &testsCommon.GuardianStub{
-			ValidateAndSendCalled: func(transaction data.Transaction) (string, error) {
-				return "", expectedErr
-			},
-		}
-		facadeInstance, _ := NewAuthFacade(args)
-
-		codes := make([]requests.Code, 0)
-		codes = append(codes,
-			requests.Code{
-				Provider: provider,
-				Code:     "123456",
-			},
-		)
-		hash, err := facadeInstance.Validate(requests.SendTransaction{
-			Codes: codes,
-			Tx:    data.Transaction{},
-		})
-		require.Equal(t, "", hash)
-		assert.True(t, strings.Contains(err.Error(), expectedErr.Error()))
-	})
-	t.Run("should work", func(t *testing.T) {
-		t.Parallel()
-
-		providersMap := make(map[string]core.Provider)
-		provider := "totp"
-		expectedHash := "expectedHash"
-		providersMap[provider] = &testsCommon.ProviderStub{
-			ValidateCalled: func(account, userCode string) (bool, error) {
-				return true, nil
-			},
-		}
-		args := createMockArguments()
-		args.ProvidersMap = providersMap
-		args.Guardian = &testsCommon.GuardianStub{
-			ValidateAndSendCalled: func(transaction data.Transaction) (string, error) {
-				return expectedHash, nil
-			},
-		}
-		facadeInstance, _ := NewAuthFacade(args)
-
-		codes := make([]requests.Code, 0)
-		codes = append(codes,
-			requests.Code{
-				Provider: provider,
-				Code:     "123456",
-			},
-		)
-		hash, err := facadeInstance.Validate(requests.SendTransaction{
-			Codes: codes,
-			Tx:    data.Transaction{},
-		})
-		require.Equal(t, expectedHash, hash)
-		assert.Nil(t, err)
-	})
-}
-
-func TestAuthFacade_RegisterUser(t *testing.T) {
-	t.Parallel()
-
-	t.Run("provider does not exist", func(t *testing.T) {
-		t.Parallel()
-
-		args := createMockArguments()
-		facadeInstance, _ := NewAuthFacade(args)
-
-		dataBytes, err := facadeInstance.RegisterUser(requests.Register{
-			Provider: "provider",
-		})
-		require.Equal(t, 0, len(dataBytes))
-		assert.True(t, strings.Contains(err.Error(), ErrProviderDoesNotExists.Error()))
-	})
-	t.Run("invalid guardian", func(t *testing.T) {
-		t.Parallel()
-
-		args := createMockArguments()
-		facadeInstance, _ := NewAuthFacade(args)
-
-		dataBytes, err := facadeInstance.RegisterUser(requests.Register{
-			Provider: "provider",
-			Guardian: "not a guardian",
-		})
-		require.Equal(t, 0, len(dataBytes))
-		assert.True(t, strings.Contains(err.Error(), ErrProviderDoesNotExists.Error()))
-	})
-	t.Run("provider return error", func(t *testing.T) {
-		t.Parallel()
-
-		providersMap := make(map[string]core.Provider)
-		provider := "totp"
-		providersMap[provider] = &testsCommon.ProviderStub{
-			RegisterUserCalled: func(account string) ([]byte, error) {
-				return make([]byte, 0), expectedErr
-			},
-		}
-		args := createMockArguments()
-		args.ProvidersMap = providersMap
-		facadeInstance, _ := NewAuthFacade(args)
-
-		dataBytes, err := facadeInstance.RegisterUser(requests.Register{
-			Provider: provider,
-			Guardian: providedGuardian,
-		})
-		require.Equal(t, 0, len(dataBytes))
-		assert.True(t, strings.Contains(err.Error(), expectedErr.Error()))
-	})
-=======
 	address, err := facadeInstance.GetGuardianAddress(providedGetGuardianAddressReq)
 	assert.Nil(t, err)
 	assert.Equal(t, expectedGuardian, address)
@@ -342,5 +114,4 @@
 	assert.Nil(t, err)
 	assert.Equal(t, expectedQR, qr)
 	assert.True(t, wasRegisterUserCalled)
->>>>>>> adac1336
 }