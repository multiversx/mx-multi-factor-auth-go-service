--- conflicted
+++ resolved
@@ -28,13 +28,8 @@
 	ToBytes() ([]byte, error)
 }
 
-<<<<<<< HEAD
-// StorageWithIndexFactory defines the methods available for a sharded storage factory
-type StorageWithIndexFactory interface {
-=======
 // ShardedStorageFactory defines the methods available for a sharded storage factory
 type ShardedStorageFactory interface {
->>>>>>> 0668cf7f
 	Create() (core.StorageWithIndex, error)
 	IsInterfaceNil() bool
 }
