--- conflicted
+++ resolved
@@ -17,29 +17,19 @@
 
 // ArgDBOTPHandler is the DTO used to create a new instance of dbOTPHandler
 type ArgDBOTPHandler struct {
-<<<<<<< HEAD
-	RegisteredUsersDB           core.ShardedStorageWithIndex
-	TOTPHandler                 handlers.TOTPHandler
+	DB          core.ShardedStorageWithIndex
+	TOTPHandler handlers.TOTPHandler
 	Marshaller                  core.Marshaller
 	DelayBetweenOTPUpdatesInSec int64
 }
 
 type dbOTPHandler struct {
-	registeredUsersDB           core.ShardedStorageWithIndex
-	totpHandler                 handlers.TOTPHandler
+	db          core.ShardedStorageWithIndex
+	totpHandler handlers.TOTPHandler
 	marshaller                  core.Marshaller
 	getTimeHandler              func() time.Time
 	delayBetweenOTPUpdatesInSec int64
 	mut                         sync.RWMutex
-=======
-	DB          core.ShardedStorageWithIndex
-	TOTPHandler handlers.TOTPHandler
-}
-
-type dbOTPHandler struct {
-	db          core.ShardedStorageWithIndex
-	totpHandler handlers.TOTPHandler
->>>>>>> 6ed7d194
 }
 
 // NewDBOTPHandler returns a new instance of dbOTPHandler
@@ -50,16 +40,11 @@
 	}
 
 	handler := &dbOTPHandler{
-<<<<<<< HEAD
-		registeredUsersDB:           args.RegisteredUsersDB,
-		totpHandler:                 args.TOTPHandler,
+		db:          args.DB,
+		totpHandler: args.TOTPHandler,
 		getTimeHandler:              time.Now,
 		marshaller:                  args.Marshaller,
 		delayBetweenOTPUpdatesInSec: args.DelayBetweenOTPUpdatesInSec,
-=======
-		db:          args.DB,
-		totpHandler: args.TOTPHandler,
->>>>>>> 6ed7d194
 	}
 
 	return handler, nil
@@ -95,7 +80,7 @@
 	handler.mut.Lock()
 	defer handler.mut.Unlock()
 
-	err := handler.registeredUsersDB.Has(key)
+	err := handler.db.Has(key)
 	if err != nil {
 		return handler.saveNewOTP(key, otp)
 	}
@@ -105,7 +90,6 @@
 		return err
 	}
 
-<<<<<<< HEAD
 	currentTimestamp := handler.getTimeHandler().Unix()
 	isOTPUpdateAllowed := oldOTPInfo.LastTOTPChangeTimestamp+handler.delayBetweenOTPUpdatesInSec < currentTimestamp
 	if !isOTPUpdateAllowed {
@@ -114,20 +98,12 @@
 	}
 
 	return handler.saveNewOTP(key, otp)
-=======
-	key := computeKey(account, guardian)
-	return handler.db.Put(key, newEncodedOTP)
->>>>>>> 6ed7d194
 }
 
 // Get returns the one time password
 func (handler *dbOTPHandler) Get(account, guardian []byte) (handlers.OTP, error) {
 	key := computeKey(account, guardian)
-<<<<<<< HEAD
 	oldOTPInfo, err := handler.getOldOTPInfo(key)
-=======
-	oldEncodedOTP, err := handler.db.Get(key)
->>>>>>> 6ed7d194
 	if err != nil {
 		return nil, fmt.Errorf("%w, account %s and guardian %s", err, account, guardian)
 	}
@@ -136,7 +112,7 @@
 }
 
 func (handler *dbOTPHandler) getOldOTPInfo(key []byte) (*core.OTPInfo, error) {
-	oldOTPInfo, err := handler.registeredUsersDB.Get(key)
+	oldOTPInfo, err := handler.db.Get(key)
 	if err != nil {
 		return nil, err
 	}
@@ -166,7 +142,7 @@
 		return err
 	}
 
-	return handler.registeredUsersDB.Put(key, buff)
+	return handler.db.Put(key, buff)
 }
 
 // IsInterfaceNil returns true if there is no value under the interface
