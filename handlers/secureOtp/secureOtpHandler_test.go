--- conflicted
+++ resolved
@@ -338,7 +338,6 @@
 	require.True(t, wasCalled)
 }
 
-<<<<<<< HEAD
 func TestSecureOtpHandler_SetSecurityModeNoExpireShouldWork(t *testing.T) {
 	t.Parallel()
 
@@ -409,7 +408,16 @@
 	args.RateLimiter = &testscommon.RateLimiterStub{
 		UnsetSecurityModeNoExpireCalled: func(key string) error {
 			return expectedErr
-=======
+		},
+	}
+	totp, _ := secureOtp.NewSecureOtpHandler(args)
+	require.NotNil(t, totp)
+
+	err := totp.UnsetSecurityModeNoExpire(account)
+	require.Equal(t, expectedErr, err)
+
+}
+
 func TestSecureOtpHandler_Getters(t *testing.T) {
 	t.Parallel()
 
@@ -432,20 +440,13 @@
 			}
 
 			return providedSecurityModeRate
->>>>>>> 0c39d638
-		},
-	}
-	totp, _ := secureOtp.NewSecureOtpHandler(args)
-	require.NotNil(t, totp)
-
-<<<<<<< HEAD
-	err := totp.UnsetSecurityModeNoExpire(account)
-	require.Equal(t, expectedErr, err)
-
-=======
+		},
+	}
+	totp, _ := secureOtp.NewSecureOtpHandler(args)
+	require.NotNil(t, totp)
+
 	require.Equal(t, uint64(providedNormalModePeriod.Seconds()), totp.FreezeBackOffTime())
 	require.Equal(t, uint64(providedNormalModeRate), totp.FreezeMaxFailures())
 	require.Equal(t, uint64(providedSecurityModePeriod.Seconds()), totp.SecurityModeBackOffTime())
 	require.Equal(t, uint64(providedSecurityModeRate), totp.SecurityModeMaxFailures())
->>>>>>> 0c39d638
 }