--- conflicted
+++ resolved
@@ -4,54 +4,25 @@
 	"errors"
 	"fmt"
 	"testing"
-	"time"
 
 	"github.com/multiversx/multi-factor-auth-go-service/core"
-<<<<<<< HEAD
-	"github.com/multiversx/multi-factor-auth-go-service/mongodb"
-	"github.com/stretchr/testify/require"
-	"go.mongodb.org/mongo-driver/bson"
-=======
 	"github.com/multiversx/multi-factor-auth-go-service/handlers/storage"
 	"github.com/multiversx/multi-factor-auth-go-service/mongodb"
 	"github.com/stretchr/testify/require"
 	"go.mongodb.org/mongo-driver/bson"
 	"go.mongodb.org/mongo-driver/mongo"
->>>>>>> 0668cf7f
 	"go.mongodb.org/mongo-driver/mongo/integration/mtest"
 )
 
 var expectedErr = errors.New("expected error")
-<<<<<<< HEAD
-=======
 
 var usersCollID = mongodb.CollectionID(fmt.Sprintf("%s_%d", string(mongodb.UsersCollectionID), 0))
->>>>>>> 0668cf7f
 
 func TestNewMongoDBClient(t *testing.T) {
 	t.Parallel()
 
 	mt := mtest.New(t, mtest.NewOptions().ClientType(mtest.Mock))
 	defer mt.Close()
-<<<<<<< HEAD
-
-	mt.Run("nil client wrapper, should fail", func(mt *mtest.T) {
-		client, err := mongodb.NewClient(nil, "dbName")
-		require.Nil(mt, client)
-		require.Equal(mt, mongodb.ErrNilMongoDBClientWrapper, err)
-	})
-
-	mt.Run("empty db name, should fail", func(mt *mtest.T) {
-		client, err := mongodb.NewClient(mt.Client, "")
-		require.Nil(mt, client)
-		require.Equal(mt, mongodb.ErrEmptyMongoDBName, err)
-	})
-
-	mt.Run("should work", func(mt *mtest.T) {
-		client, err := mongodb.NewClient(mt.Client, "dbName")
-		require.Nil(mt, err)
-		require.False(mt, client.IsInterfaceNil())
-=======
 
 	mt.Run("nil client, should fail", func(mt *mtest.T) {
 		mt.Parallel()
@@ -67,60 +38,8 @@
 		client, err := mongodb.NewClient(mt.Client, "", 4)
 		require.Nil(mt, client)
 		require.Equal(mt, mongodb.ErrEmptyMongoDBName, err)
->>>>>>> 0668cf7f
-	})
-}
-
-<<<<<<< HEAD
-func TestMongoDBClient_Put(t *testing.T) {
-	t.Parallel()
-
-	mt := mtest.New(t, mtest.NewOptions().ClientType(mtest.Mock))
-	defer mt.Close()
-
-	mt.Run("collection not found", func(mt *mtest.T) {
-		mt.Parallel()
-
-		client, err := mongodb.NewClient(mt.Client, "dbName")
-		require.Nil(mt, err)
-
-		err = client.Put("another coll", []byte("key1"), []byte("data"))
-		require.Equal(mt, mongodb.ErrCollectionNotFound, err)
-	})
-
-	mt.Run("should fail", func(mt *mtest.T) {
-		mt.Parallel()
-
-		mt.AddMockResponses(
-			mtest.CreateCommandErrorResponse(mtest.CommandError{
-				Code:    1,
-				Message: expectedErr.Error(),
-			}),
-		)
-
-		client, err := mongodb.NewClient(mt.Client, "dbName")
-		require.Nil(mt, err)
-
-		err = client.Put(mongodb.UsersCollectionID, []byte("key1"), []byte("data"))
-		require.Equal(mt, expectedErr.Error(), err.Error())
-	})
-
-	mt.Run("should work", func(mt *mtest.T) {
-		mt.Parallel()
-
-		mt.AddMockResponses(
-			mtest.CreateCursorResponse(1, "foo.bar", mtest.FirstBatch, bson.D{
-				{Key: "_id", Value: "key2"},
-				{Key: "value", Value: []byte("value")},
-			}),
-		)
-
-		client, err := mongodb.NewClient(mt.Client, "dbName")
-		require.Nil(mt, err)
-
-		err = client.Put(mongodb.UsersCollectionID, []byte("key1"), []byte("data"))
-		require.Nil(mt, err)
-=======
+	})
+
 	mt.Run("invalid num of users collections, should fail", func(mt *mtest.T) {
 		mt.Parallel()
 
@@ -140,34 +59,22 @@
 		client, err := mongodb.NewClient(mt.Client, "dbName", 4)
 		require.Nil(mt, err)
 		require.False(mt, client.IsInterfaceNil())
->>>>>>> 0668cf7f
-	})
-}
-
-func TestMongoDBClient_PutIndexIfNotExists(t *testing.T) {
-	t.Parallel()
-
-	mt := mtest.New(t, mtest.NewOptions().ClientType(mtest.Mock))
-	defer mt.Close()
-<<<<<<< HEAD
+	})
+}
+
+func TestMongoDBClient_Put(t *testing.T) {
+	t.Parallel()
+
+	mt := mtest.New(t, mtest.NewOptions().ClientType(mtest.Mock))
+	defer mt.Close()
 
 	mt.Run("collection not found", func(mt *mtest.T) {
 		mt.Parallel()
 
-		client, err := mongodb.NewClient(mt.Client, "dbName")
-		require.Nil(mt, err)
-
-		err = client.PutIndexIfNotExists("another coll", []byte("key1"), 1)
-=======
-
-	mt.Run("collection not found", func(mt *mtest.T) {
-		mt.Parallel()
-
 		client, err := mongodb.NewClient(mt.Client, "dbName", 4)
 		require.Nil(mt, err)
 
 		err = client.Put("another coll", []byte("key1"), []byte("data"))
->>>>>>> 0668cf7f
 		require.Equal(mt, mongodb.ErrCollectionNotFound, err)
 	})
 
@@ -181,183 +88,11 @@
 			}),
 		)
 
-<<<<<<< HEAD
-		client, err := mongodb.NewClient(mt.Client, "dbName")
-		require.Nil(mt, err)
-
-		err = client.PutIndexIfNotExists(mongodb.UsersCollectionID, []byte("key1"), 1)
-		require.Equal(mt, expectedErr.Error(), err.Error())
-	})
-
-	mt.Run("should work", func(mt *mtest.T) {
-		mt.Parallel()
-
-=======
 		client, err := mongodb.NewClient(mt.Client, "dbName", 4)
 		require.Nil(mt, err)
 
 		err = client.Put(usersCollID, []byte("key1"), []byte("data"))
 		require.Equal(mt, expectedErr.Error(), err.Error())
-	})
-
-	mt.Run("should work", func(mt *mtest.T) {
-		mt.Parallel()
-
->>>>>>> 0668cf7f
-		mt.AddMockResponses(
-			mtest.CreateCursorResponse(1, "foo.bar", mtest.FirstBatch, bson.D{
-				{Key: "_id", Value: "key2"},
-				{Key: "value", Value: []byte("value")},
-<<<<<<< HEAD
-			}),
-		)
-
-		client, err := mongodb.NewClient(mt.Client, "dbName")
-		require.Nil(mt, err)
-
-		err = client.PutIndexIfNotExists(mongodb.UsersCollectionID, []byte("key1"), 1)
-=======
-			}))
-
-		client, err := mongodb.NewClient(mt.Client, "dbName", 4)
-		require.Nil(mt, err)
-
-		err = client.Put(usersCollID, []byte("key1"), []byte("data"))
-		require.Nil(mt, err)
-	})
-}
-
-func TestMongoDBClient_PutIndexIfNotExists(t *testing.T) {
-	t.Parallel()
-
-	mt := mtest.New(t, mtest.NewOptions().ClientType(mtest.Mock))
-	defer mt.Close()
-
-	mt.Run("collection not found", func(mt *mtest.T) {
-		mt.Parallel()
-
-		client, err := mongodb.NewClient(mt.Client, "dbName", 4)
-		require.Nil(mt, err)
-
-		err = client.PutIndexIfNotExists("another coll", []byte("key1"), 1)
-		require.Equal(mt, mongodb.ErrCollectionNotFound, err)
-	})
-
-	mt.Run("should fail", func(mt *mtest.T) {
-		mt.Parallel()
-
-		mt.AddMockResponses(
-			mtest.CreateCommandErrorResponse(mtest.CommandError{
-				Code:    1,
-				Message: expectedErr.Error(),
-			}),
-		)
-
-		client, err := mongodb.NewClient(mt.Client, "dbName", 4)
-		require.Nil(mt, err)
-
-		err = client.PutIndexIfNotExists(usersCollID, []byte("key1"), 1)
-		require.Equal(mt, expectedErr.Error(), err.Error())
-	})
-
-	mt.Run("should work", func(mt *mtest.T) {
-		mt.Parallel()
-
-		mt.AddMockResponses(
-			mtest.CreateCursorResponse(1, "foo.bar", mtest.FirstBatch, bson.D{
-				{Key: "_id", Value: "key2"},
-				{Key: "value", Value: []byte("value")},
-			}),
-		)
-
-		client, err := mongodb.NewClient(mt.Client, "dbName", 4)
-		require.Nil(mt, err)
-
-		err = client.PutIndexIfNotExists(usersCollID, []byte("key1"), 1)
->>>>>>> 0668cf7f
-		require.Nil(mt, err)
-	})
-}
-
-func TestMongoDBClient_Get(t *testing.T) {
-	t.Parallel()
-
-	mt := mtest.New(t, mtest.NewOptions().ClientType(mtest.Mock))
-	defer mt.Close()
-<<<<<<< HEAD
-
-	mt.Run("collection not found", func(mt *mtest.T) {
-		mt.Parallel()
-
-		client, err := mongodb.NewClient(mt.Client, "dbName")
-=======
-
-	mt.Run("collection not found", func(mt *mtest.T) {
-		mt.Parallel()
-
-		client, err := mongodb.NewClient(mt.Client, "dbName", 4)
->>>>>>> 0668cf7f
-		require.Nil(mt, err)
-
-		_, err = client.Get("another coll", []byte("key1"))
-		require.Equal(mt, mongodb.ErrCollectionNotFound, err)
-	})
-
-	mt.Run("find one entry failed", func(mt *mtest.T) {
-		mt.Parallel()
-
-		mt.AddMockResponses(
-			mtest.CreateCommandErrorResponse(mtest.CommandError{
-				Code:    1,
-				Message: expectedErr.Error(),
-			}),
-		)
-
-<<<<<<< HEAD
-		client, err := mongodb.NewClient(mt.Client, "dbName")
-		require.Nil(mt, err)
-
-		_, err = client.Get(mongodb.UsersCollectionID, []byte("key1"))
-		require.Equal(mt, expectedErr.Error(), err.Error())
-	})
-
-	mt.Run("should work", func(mt *mtest.T) {
-		mt.Parallel()
-
-		mt.AddMockResponses(
-			mtest.CreateCursorResponse(1, "foo.bar", mtest.FirstBatch, bson.D{
-				{Key: "_id", Value: "key2"},
-				{Key: "value", Value: []byte("value")},
-			}),
-		)
-
-		client, err := mongodb.NewClient(mt.Client, "dbName")
-		require.Nil(mt, err)
-
-		_, err = client.Get(mongodb.UsersCollectionID, []byte("key1"))
-=======
-		client, err := mongodb.NewClient(mt.Client, "dbName", 4)
-		require.Nil(mt, err)
-
-		_, err = client.Get(usersCollID, []byte("key1"))
-		require.Equal(mt, expectedErr.Error(), err.Error())
-	})
-
-	mt.Run("no documents found, will return ErrKeyNotFound", func(mt *mtest.T) {
-		mt.Parallel()
-
-		mt.AddMockResponses(
-			mtest.CreateCommandErrorResponse(mtest.CommandError{
-				Code:    1,
-				Message: mongo.ErrNoDocuments.Error(),
-			}),
-		)
-
-		client, err := mongodb.NewClient(mt.Client, "dbName", 4)
-		require.Nil(mt, err)
-
-		_, err = client.Get(usersCollID, []byte("key1"))
-		require.Equal(mt, storage.ErrKeyNotFound.Error(), err.Error())
 	})
 
 	mt.Run("should work", func(mt *mtest.T) {
@@ -372,18 +107,26 @@
 		client, err := mongodb.NewClient(mt.Client, "dbName", 4)
 		require.Nil(mt, err)
 
-		_, err = client.Get(usersCollID, []byte("key1"))
->>>>>>> 0668cf7f
-		require.Nil(mt, err)
-	})
-}
-
-func TestMongoDBClient_Has(t *testing.T) {
-	t.Parallel()
-
-	mt := mtest.New(t, mtest.NewOptions().ClientType(mtest.Mock))
-	defer mt.Close()
-<<<<<<< HEAD
+		err = client.Put(usersCollID, []byte("key1"), []byte("data"))
+		require.Nil(mt, err)
+	})
+}
+
+func TestMongoDBClient_PutIndexIfNotExists(t *testing.T) {
+	t.Parallel()
+
+	mt := mtest.New(t, mtest.NewOptions().ClientType(mtest.Mock))
+	defer mt.Close()
+
+	mt.Run("collection not found", func(mt *mtest.T) {
+		mt.Parallel()
+
+		client, err := mongodb.NewClient(mt.Client, "dbName", 4)
+		require.Nil(mt, err)
+
+		err = client.PutIndexIfNotExists("another coll", []byte("key1"), 1)
+		require.Equal(mt, mongodb.ErrCollectionNotFound, err)
+	})
 
 	mt.Run("should fail", func(mt *mtest.T) {
 		mt.Parallel()
@@ -395,10 +138,10 @@
 			}),
 		)
 
-		client, err := mongodb.NewClient(mt.Client, "dbName")
-		require.Nil(mt, err)
-
-		err = client.Has(mongodb.UsersCollectionID, []byte("key1"))
+		client, err := mongodb.NewClient(mt.Client, "dbName", 4)
+		require.Nil(mt, err)
+
+		err = client.PutIndexIfNotExists(usersCollID, []byte("key1"), 1)
 		require.Equal(mt, expectedErr.Error(), err.Error())
 	})
 
@@ -412,27 +155,62 @@
 			}),
 		)
 
-		client, err := mongodb.NewClient(mt.Client, "dbName")
-		require.Nil(mt, err)
-
-		err = client.Has(mongodb.UsersCollectionID, []byte("key1"))
-=======
-
-	mt.Run("should fail", func(mt *mtest.T) {
-		mt.Parallel()
-
-		mt.AddMockResponses(
-			mtest.CreateCommandErrorResponse(mtest.CommandError{
-				Code:    1,
-				Message: expectedErr.Error(),
-			}),
-		)
-
-		client, err := mongodb.NewClient(mt.Client, "dbName", 4)
-		require.Nil(mt, err)
-
-		err = client.Has(usersCollID, []byte("key1"))
-		require.Equal(mt, expectedErr.Error(), err.Error())
+		client, err := mongodb.NewClient(mt.Client, "dbName", 4)
+		require.Nil(mt, err)
+
+		err = client.PutIndexIfNotExists(usersCollID, []byte("key1"), 1)
+		require.Nil(mt, err)
+	})
+}
+
+func TestMongoDBClient_Get(t *testing.T) {
+	t.Parallel()
+
+	mt := mtest.New(t, mtest.NewOptions().ClientType(mtest.Mock))
+	defer mt.Close()
+
+	mt.Run("collection not found", func(mt *mtest.T) {
+		mt.Parallel()
+
+		client, err := mongodb.NewClient(mt.Client, "dbName", 4)
+		require.Nil(mt, err)
+
+		_, err = client.Get("another coll", []byte("key1"))
+		require.Equal(mt, mongodb.ErrCollectionNotFound, err)
+	})
+
+	mt.Run("find one entry failed", func(mt *mtest.T) {
+		mt.Parallel()
+
+		mt.AddMockResponses(
+			mtest.CreateCommandErrorResponse(mtest.CommandError{
+				Code:    1,
+				Message: expectedErr.Error(),
+			}),
+		)
+
+		client, err := mongodb.NewClient(mt.Client, "dbName", 4)
+		require.Nil(mt, err)
+
+		_, err = client.Get(usersCollID, []byte("key1"))
+		require.Equal(mt, expectedErr.Error(), err.Error())
+	})
+
+	mt.Run("no documents found, will return ErrKeyNotFound", func(mt *mtest.T) {
+		mt.Parallel()
+
+		mt.AddMockResponses(
+			mtest.CreateCommandErrorResponse(mtest.CommandError{
+				Code:    1,
+				Message: mongo.ErrNoDocuments.Error(),
+			}),
+		)
+
+		client, err := mongodb.NewClient(mt.Client, "dbName", 4)
+		require.Nil(mt, err)
+
+		_, err = client.Get(usersCollID, []byte("key1"))
+		require.Equal(mt, storage.ErrKeyNotFound.Error(), err.Error())
 	})
 
 	mt.Run("should work", func(mt *mtest.T) {
@@ -447,8 +225,47 @@
 		client, err := mongodb.NewClient(mt.Client, "dbName", 4)
 		require.Nil(mt, err)
 
+		_, err = client.Get(usersCollID, []byte("key1"))
+		require.Nil(mt, err)
+	})
+}
+
+func TestMongoDBClient_Has(t *testing.T) {
+	t.Parallel()
+
+	mt := mtest.New(t, mtest.NewOptions().ClientType(mtest.Mock))
+	defer mt.Close()
+
+	mt.Run("should fail", func(mt *mtest.T) {
+		mt.Parallel()
+
+		mt.AddMockResponses(
+			mtest.CreateCommandErrorResponse(mtest.CommandError{
+				Code:    1,
+				Message: expectedErr.Error(),
+			}),
+		)
+
+		client, err := mongodb.NewClient(mt.Client, "dbName", 4)
+		require.Nil(mt, err)
+
 		err = client.Has(usersCollID, []byte("key1"))
->>>>>>> 0668cf7f
+		require.Equal(mt, expectedErr.Error(), err.Error())
+	})
+
+	mt.Run("should work", func(mt *mtest.T) {
+		mt.Parallel()
+
+		mt.AddMockResponses(
+			mtest.CreateCursorResponse(1, "foo.bar", mtest.FirstBatch, bson.D{
+				{Key: "_id", Value: "key2"},
+				{Key: "value", Value: []byte("value")},
+			}))
+
+		client, err := mongodb.NewClient(mt.Client, "dbName", 4)
+		require.Nil(mt, err)
+
+		err = client.Has(usersCollID, []byte("key1"))
 		require.Nil(mt, err)
 	})
 }
@@ -458,19 +275,11 @@
 
 	mt := mtest.New(t, mtest.NewOptions().ClientType(mtest.Mock))
 	defer mt.Close()
-<<<<<<< HEAD
 
 	mt.Run("collection not found", func(mt *mtest.T) {
 		mt.Parallel()
 
-		client, err := mongodb.NewClient(mt.Client, "dbName")
-=======
-
-	mt.Run("collection not found", func(mt *mtest.T) {
-		mt.Parallel()
-
-		client, err := mongodb.NewClient(mt.Client, "dbName", 4)
->>>>>>> 0668cf7f
+		client, err := mongodb.NewClient(mt.Client, "dbName", 4)
 		require.Nil(mt, err)
 
 		err = client.Remove("another coll", []byte("key1"))
@@ -486,16 +295,57 @@
 			}),
 		)
 
-<<<<<<< HEAD
-		client, err := mongodb.NewClient(mt.Client, "dbName")
-		require.Nil(mt, err)
-
-		err = client.Remove(mongodb.UsersCollectionID, []byte("key1"))
-		require.Nil(mt, err)
-	})
-}
-
-func TestMongoDBClient_IncrementWithTransaction(t *testing.T) {
+		client, err := mongodb.NewClient(mt.Client, "dbName", 4)
+		require.Nil(mt, err)
+
+		err = client.Remove(usersCollID, []byte("key1"))
+		require.Nil(mt, err)
+	})
+}
+
+// func TestMongoDBClient_IncrementWithTransaction(t *testing.T) {
+// 	t.Parallel()
+
+// 	mt := mtest.New(t, mtest.NewOptions().ClientType(mtest.Mock))
+// 	defer mt.Close()
+
+// 	mt.Run("failed to create session", func(mt *mtest.T) {
+// 		mt.Parallel()
+
+// 		client, err := mongodb.NewClient(mt.Client, "dbName", 1)
+// 		require.Nil(mt, err)
+
+// 		mt.AddMockResponses(
+// 			mtest.CreateCommandErrorResponse(mtest.CommandError{
+// 				Code:    1,
+// 				Message: expectedErr.Error(),
+// 			}),
+// 		)
+
+// 		_, err = client.IncrementIndex(usersCollID, []byte("key1"))
+// 		require.Equal(mt, expectedErr.Error(), err.Error())
+// 	})
+
+// 	mt.Run("should work", func(mt *mtest.T) {
+// 		mt.Parallel()
+
+// 		mt.AddMockResponses(
+// 			mtest.CreateCursorResponse(1, "foo.bar", mtest.FirstBatch, bson.D{
+// 				{Key: "_id", Value: "key1"},
+// 				{Key: "value", Value: 1},
+// 			}),
+// 		)
+
+// 		client, err := mongodb.NewClient(mt.Client, "dbName", 1)
+// 		require.Nil(mt, err)
+
+// 		val, err := client.IncrementIndex(usersCollID, []byte("key1"))
+// 		require.Nil(mt, err)
+// 		require.Equal(mt, uint32(1), val)
+// 	})
+// }
+
+func TestMongoDBClient_ReadWriteWithCheck(t *testing.T) {
 	t.Parallel()
 
 	mt := mtest.New(t, mtest.NewOptions().ClientType(mtest.Mock))
@@ -504,49 +354,7 @@
 	mt.Run("failed to create session", func(mt *mtest.T) {
 		mt.Parallel()
 
-		client, err := mongodb.NewClient(mt.Client, "dbName")
-		require.Nil(mt, err)
-
-		mt.AddMockResponses(
-			mtest.CreateCommandErrorResponse(mtest.CommandError{
-				Code:    1,
-				Message: expectedErr.Error(),
-			}),
-		)
-
-		_, err = client.IncrementIndex(mongodb.UsersCollectionID, []byte("key1"))
-		require.Equal(mt, expectedErr.Error(), err.Error())
-	})
-
-	mt.Run("should work", func(mt *mtest.T) {
-		mt.Parallel()
-
-		mt.AddMockResponses(
-			mtest.CreateCursorResponse(1, "foo.bar", mtest.FirstBatch, bson.D{
-				{Key: "_id", Value: "key1"},
-				{Key: "value", Value: 1},
-			}),
-		)
-
-		client, err := mongodb.NewClient(mt.Client, "dbName")
-		require.Nil(mt, err)
-
-		val, err := client.IncrementIndex(mongodb.UsersCollectionID, []byte("key1"))
-		require.Nil(mt, err)
-		require.Equal(mt, uint32(1), val)
-	})
-}
-
-func TestMongoDBClient_ReadWriteWithCheck(t *testing.T) {
-	t.Parallel()
-
-	mt := mtest.New(t, mtest.NewOptions().ClientType(mtest.Mock))
-	defer mt.Close()
-
-	mt.Run("failed to create session", func(mt *mtest.T) {
-		mt.Parallel()
-
-		client, err := mongodb.NewClient(mt.Client, "dbName")
+		client, err := mongodb.NewClient(mt.Client, "dbName", 1)
 		require.Nil(mt, err)
 
 		mt.AddMockResponses(
@@ -560,14 +368,14 @@
 			return nil, nil
 		}
 
-		err = client.ReadWriteWithCheck(mongodb.UsersCollectionID, []byte("key1"), checker)
-		require.Equal(mt, expectedErr.Error(), err.Error())
-	})
-
-	mt.Run("should work", func(mt *mtest.T) {
-		mt.Parallel()
-
-		client, err := mongodb.NewClient(mt.Client, "dbName")
+		err = client.ReadWriteWithCheck(usersCollID, []byte("key1"), checker)
+		require.Equal(mt, expectedErr.Error(), err.Error())
+	})
+
+	mt.Run("should work", func(mt *mtest.T) {
+		mt.Parallel()
+
+		client, err := mongodb.NewClient(mt.Client, "dbName", 1)
 		require.Nil(mt, err)
 
 		mt.AddMockResponses(
@@ -587,17 +395,7 @@
 			return nil, errors.New("error")
 		}
 
-		err = client.ReadWriteWithCheck(mongodb.UsersCollectionID, []byte("key1"), checker)
-		require.Nil(mt, err)
-	})
-}
-
-func TestMongoDBClient_UpdateTimestamp(t *testing.T) {
-=======
-		client, err := mongodb.NewClient(mt.Client, "dbName", 4)
-		require.Nil(mt, err)
-
-		err = client.Remove(usersCollID, []byte("key1"))
+		err = client.ReadWriteWithCheck(usersCollID, []byte("key1"), checker)
 		require.Nil(mt, err)
 	})
 }
@@ -655,73 +453,11 @@
 }
 
 func TestMongoDBClient_GetIndex(t *testing.T) {
->>>>>>> 0668cf7f
-	t.Parallel()
-
-	mt := mtest.New(t, mtest.NewOptions().ClientType(mtest.Mock))
-	defer mt.Close()
-
-<<<<<<< HEAD
-	mt.Run("internal not passed, should not update timestamp", func(mt *mtest.T) {
-		mt.Parallel()
-
-		client, err := mongodb.NewClient(mt.Client, "dbName")
-		require.Nil(mt, err)
-
-		type otpInfoWrapper struct {
-			Key string `bson:"_id"`
-			*core.OTPInfo
-		}
-
-		currentTimestamp := time.Now().Unix()
-		otpInfo := &core.OTPInfo{
-			OTP:                     []byte("otpInfo1"),
-			LastTOTPChangeTimestamp: currentTimestamp,
-		}
-
-		mt.AddMockResponses(
-			mtest.CreateSuccessResponse(),
-			bson.D{
-				{Key: "ok", Value: 1},
-				{Key: "value", Value: otpInfo},
-			},
-		)
-
-		err = client.PutStruct(mongodb.UsersCollectionID, []byte("key1"), otpInfo)
-		require.Nil(t, err)
-
-		timestamp, err := client.UpdateTimestamp(mongodb.UsersCollectionID, []byte("key1"), 10)
-		require.Nil(mt, err)
-		require.Equal(t, currentTimestamp, timestamp)
-	})
-
-	mt.Run("internal passed, should update timestamp", func(mt *mtest.T) {
-		mt.Parallel()
-
-		client, err := mongodb.NewClient(mt.Client, "dbName")
-		require.Nil(mt, err)
-
-		interval := int64(10)
-
-		currentTimestamp := time.Now().Unix()
-		otpInfo := &core.OTPInfo{
-			OTP:                     []byte("otpInfo1"),
-			LastTOTPChangeTimestamp: currentTimestamp,
-		}
-
-		otpInfo.LastTOTPChangeTimestamp += interval
-
-		mt.AddMockResponses(
-			bson.D{
-				{Key: "ok", Value: 1},
-				{Key: "value", Value: otpInfo},
-			},
-		)
-
-		newTimestamp, err := client.UpdateTimestamp(mongodb.UsersCollectionID, []byte("key1"), interval)
-		require.Nil(mt, err)
-		require.Greater(t, newTimestamp, currentTimestamp)
-=======
+	t.Parallel()
+
+	mt := mtest.New(t, mtest.NewOptions().ClientType(mtest.Mock))
+	defer mt.Close()
+
 	mt.Run("collection not found", func(mt *mtest.T) {
 		mt.Parallel()
 
@@ -767,6 +503,5 @@
 		val, err := client.GetIndex(usersCollID, []byte("key1"))
 		require.Nil(mt, err)
 		require.Equal(mt, uint32(2), val)
->>>>>>> 0668cf7f
 	})
 }