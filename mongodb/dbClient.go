--- conflicted
+++ resolved
@@ -3,15 +3,10 @@
 import (
 	"context"
 	"fmt"
-<<<<<<< HEAD
-	"time"
 
 	"github.com/multiversx/multi-factor-auth-go-service/core"
-=======
-
-	"github.com/multiversx/multi-factor-auth-go-service/core"
+
 	"github.com/multiversx/multi-factor-auth-go-service/handlers/storage"
->>>>>>> 0668cf7f
 	logger "github.com/multiversx/mx-chain-logger-go"
 	"go.mongodb.org/mongo-driver/bson"
 	"go.mongodb.org/mongo-driver/mongo"
@@ -33,13 +28,10 @@
 	IndexCollectionID CollectionID = "index"
 )
 
-<<<<<<< HEAD
 const initialCounterValue = 1
 const numInitialShardChunks = 4
-=======
 const incrementIndexStep = 1
 const minNumUsersColls = 1
->>>>>>> 0668cf7f
 
 type mongoEntry struct {
 	Key   string `bson:"_id"`
@@ -51,25 +43,11 @@
 	Value uint32 `bson:"value"`
 }
 
-<<<<<<< HEAD
-// TODO: change with merged structures
 type otpInfoWrapper struct {
-	Key string `bson:"_id"`
-	*core.OTPInfo
-}
-
-type mongodbClient struct {
-	client      *mongo.Client
-	db          *mongo.Database
-	collections map[CollectionID]*mongo.Collection
-	ctx         context.Context
-}
-
-// NewClient will create a new mongodb client instance
-func NewClient(client *mongo.Client, dbName string) (*mongodbClient, error) {
-	if client == nil {
-		return nil, ErrNilMongoDBClientWrapper
-=======
+	Key     string        `bson:"_id"`
+	OTPInfo *core.OTPInfo `bson:"otpinfo"`
+}
+
 type mongodbClient struct {
 	client         *mongo.Client
 	db             *mongo.Database
@@ -82,7 +60,6 @@
 func NewClient(client *mongo.Client, dbName string, numUsersColls uint32) (*mongodbClient, error) {
 	if client == nil {
 		return nil, ErrNilMongoDBClient
->>>>>>> 0668cf7f
 	}
 	if dbName == "" {
 		return nil, ErrEmptyMongoDBName
@@ -121,20 +98,6 @@
 		collectionIDs = append(collectionIDs, CollectionID(collName))
 	}
 
-<<<<<<< HEAD
-	database := client.Database(dbName)
-
-	collections := make(map[CollectionID]*mongo.Collection)
-	collections[UsersCollectionID] = database.Collection(string(UsersCollectionID))
-	collections[IndexCollectionID] = database.Collection(string(IndexCollectionID))
-
-	return &mongodbClient{
-		client:      client,
-		db:          database,
-		collections: collections,
-		ctx:         ctx,
-	}, nil
-=======
 	mdc.collections = collections
 	mdc.collectionsIDs = collectionIDs
 }
@@ -142,7 +105,6 @@
 // GetAllCollectionsIDs returns collections names as array of collection ids
 func (mdc *mongodbClient) GetAllCollectionsIDs() []CollectionID {
 	return mdc.collectionsIDs
->>>>>>> 0668cf7f
 }
 
 // Put will set key value pair into specified collection
@@ -291,42 +253,22 @@
 	return nil
 }
 
-<<<<<<< HEAD
-func (mdc *mongodbClient) UpdateTimestamp(collID CollectionID, key []byte, interval int64) (int64, error) {
-=======
 // GetIndex will return the index value for the provided key and collection
 func (mdc *mongodbClient) GetIndex(collID CollectionID, key []byte) (uint32, error) {
->>>>>>> 0668cf7f
 	coll, ok := mdc.collections[collID]
 	if !ok {
 		return 0, ErrCollectionNotFound
 	}
 
-<<<<<<< HEAD
-	opts := options.FindOneAndUpdate().SetUpsert(false)
-
-	currentTimestamp := time.Now().Unix()
-	compareValue := currentTimestamp - interval
-
-	filter := bson.M{"_id": string(key), "otpinfo.lasttotpchangetimestamp": bson.M{"$lt": compareValue}}
-	update := bson.M{
-		"$set": bson.M{
-			"otpinfo.lasttotpchangetimestamp": time.Now().Unix(),
-		},
-	}
-
-	entry := &core.OTPInfo{}
-	res := coll.FindOneAndUpdate(mdc.ctx, filter, update, opts)
-	err := res.Decode(entry)
-	if err != nil {
-		if err == mongo.ErrNoDocuments {
-			return currentTimestamp, nil
-		}
-
-		return currentTimestamp, err
-	}
-
-	return entry.LastTOTPChangeTimestamp, nil
+	filter := bson.D{{Key: "_id", Value: string(key)}}
+
+	entry := &counterMongoEntry{}
+	err := coll.FindOne(mdc.ctx, filter).Decode(entry)
+	if err != nil {
+		return 0, err
+	}
+
+	return entry.Value, nil
 }
 
 // ReadWriteWithCheck will perform read and write operation with a provided checker
@@ -427,20 +369,7 @@
 	}
 }
 
-=======
-	filter := bson.D{{Key: "_id", Value: string(key)}}
-
-	entry := &counterMongoEntry{}
-	err := coll.FindOne(mdc.ctx, filter).Decode(entry)
-	if err != nil {
-		return 0, err
-	}
-
-	return entry.Value, nil
-}
-
 // PutIndexIfNotExists will set an index value to the specified key if not already exists
->>>>>>> 0668cf7f
 func (mdc *mongodbClient) PutIndexIfNotExists(collID CollectionID, key []byte, index uint32) error {
 	coll, ok := mdc.collections[collID]
 	if !ok {
@@ -462,11 +391,7 @@
 		return err
 	}
 
-<<<<<<< HEAD
-	log.Trace("PutIfNotExists", "key", string(key), "value", index, "modifiedCount", res.ModifiedCount)
-=======
 	log.Trace("PutIndexIfNotExists", "collID", coll.Name(), "key", string(key), "value", index, "modifiedCount", res.ModifiedCount, "upsertedCount", res.UpsertedCount)
->>>>>>> 0668cf7f
 
 	return nil
 }
@@ -479,20 +404,12 @@
 	}
 
 	opts := options.FindOneAndUpdate().SetUpsert(true)
-<<<<<<< HEAD
-
-=======
 	opts.SetReturnDocument(options.After)
->>>>>>> 0668cf7f
 	filter := bson.D{{Key: "_id", Value: string(key)}}
 	update := bson.D{{
 		Key: "$inc",
 		Value: bson.D{
-<<<<<<< HEAD
-			{Key: "value", Value: uint32(1)},
-=======
 			{Key: "value", Value: incrementIndexStep},
->>>>>>> 0668cf7f
 		},
 	}}
 
@@ -500,31 +417,14 @@
 	res := coll.FindOneAndUpdate(mdc.ctx, filter, update, opts)
 	err := res.Decode(entry)
 	if err != nil {
-<<<<<<< HEAD
-		if err == mongo.ErrNoDocuments {
-			log.Trace(
-				"IncrementIndex: no document found, will return initial counter value",
-				"key", string(key),
-				"value", entry.Value,
-			)
-			return initialCounterValue, nil
-		}
-
-		return initialCounterValue, err
-	}
-
-	log.Trace("IncrementIndex", "key", string(key), "value", entry.Value)
-=======
 		return 0, err
 	}
 
 	log.Trace("IncrementIndex", "collID", coll.Name(), "key", string(key), "value", entry.Value)
->>>>>>> 0668cf7f
 
 	return entry.Value, nil
 }
 
-<<<<<<< HEAD
 // ShardHashedCollection will shard collection with a hashed shard key
 func (mdc *mongodbClient) ShardHashedCollection(collID CollectionID) error {
 	coll, ok := mdc.collections[collID]
@@ -548,8 +448,6 @@
 	return nil
 }
 
-=======
->>>>>>> 0668cf7f
 // Close will close the mongodb client
 func (mdc *mongodbClient) Close() error {
 	err := mdc.client.Disconnect(mdc.ctx)
