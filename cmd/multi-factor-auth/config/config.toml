--- conflicted
+++ resolved
@@ -35,12 +35,8 @@
     SkipTxUserSigVerify = true
 
 [ShardedStorage]
-<<<<<<< HEAD
-    LocalStorageEnabled = true # if true, the node will store the data in the local storage using Users config
+    DBType = "levelDB"
     DelayBetweenWritesInSec = 3600 # the time allowed between two successive totp generation
-=======
-    DBType = "levelDB"
->>>>>>> e2661a03
     [ShardedStorage.Users]
         [ShardedStorage.Users.DB]
             FilePath = "UsersDB"
