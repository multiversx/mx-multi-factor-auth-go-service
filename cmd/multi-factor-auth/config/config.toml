[General]
    Marshalizer = "gogo protobuf"

    # Defines the storage persister type
    # Available options: mongoDB, levelDB
    DBType = "mongoDB"

[Guardian]
    MnemonicFile = "keys/multiversx.mnemonic" # the path to the file containing the mnemonic phrase
    RequestTimeInSeconds = 2 # maximum timeout (in seconds) for the gas price request

[Logs]
    LogFileLifeSpanInSec = 86400 # 24h

[Antiflood]
<<<<<<< HEAD
    Enabled = false
=======
    Enabled = false # this should be true if no other antiflood is active
>>>>>>> b61f319f
    [Antiflood.WebServer]
            # SimultaneousRequests represents the number of concurrent requests accepted by the web server
            # this is a global throttler that acts on all http connections regardless of the originating source
            SimultaneousRequests = 100
            # SameSourceRequests defines how many requests are allowed from the same source in the specified
            # time frame (SameSourceResetIntervalInSec)
            SameSourceRequests = 10000
            # SameSourceResetIntervalInSec time frame between counter reset, in seconds
            SameSourceResetIntervalInSec = 1

[ServiceResolver]
    RequestTimeInSeconds = 2
    SkipTxUserSigVerify = true
    MaxTransactionsAllowedForSigning = 1000
    DelayBetweenOTPWritesInSec = 60 # the time allowed between two successive totp generation

[ShardedStorage]
    NumberOfBuckets = 4
    [ShardedStorage.Users]
        [ShardedStorage.Users.DB]
            FilePath = "UsersDB"
            Type = "LvlDB"
            BatchDelaySeconds = 1
            MaxBatchSize = 1000
            MaxOpenFiles = 10
        [ShardedStorage.Users.Cache]
            Name = "UsersCache"
            Capacity = 100000
            Type = "SizeLRU"
            SizeInBytes = 104857600 # 100MB

[TwoFactor]
    Issuer = "MultiversX"
    Digits = 6
    BackoffTimeInSeconds = 300
    MaxFailures = 3

# NativeAuthServer holds the configuration for native auth server
[NativeAuthServer]
    [NativeAuthServer.Cache]
        Name = "NativeAuthServer"
        Capacity = 100
        Type = "LRU"<|MERGE_RESOLUTION|>--- conflicted
+++ resolved
@@ -13,11 +13,7 @@
     LogFileLifeSpanInSec = 86400 # 24h
 
 [Antiflood]
-<<<<<<< HEAD
-    Enabled = false
-=======
     Enabled = false # this should be true if no other antiflood is active
->>>>>>> b61f319f
     [Antiflood.WebServer]
             # SimultaneousRequests represents the number of concurrent requests accepted by the web server
             # this is a global throttler that acts on all http connections regardless of the originating source
