--- conflicted
+++ resolved
@@ -59,11 +59,9 @@
 [Buckets]
     NumberOfBuckets = 4
 
-<<<<<<< HEAD
 [General]
     Marshalizer = "gogo protobuf"
-=======
+
 [TwoFactor]
     Issuer = "MultiversX"
-    Digits = 6
->>>>>>> da6c7d6b
+    Digits = 6