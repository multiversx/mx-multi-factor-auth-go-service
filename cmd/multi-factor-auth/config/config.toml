[Guardian]
    MnemonicFile = "keys/multiversx.mnemonic" # the path to the file containing the mnemonic phrase
    RequestTimeInSeconds = 2 # maximum timeout (in seconds) for the gas price request

[Proxy]
    NetworkAddress = "https://devnet-gateway.multiversx.com" # the network address
    ProxyCacherExpirationSeconds = 600 # the caching time in seconds

    # valid options for ProxyRestAPIEntityType are `observer` and `proxy`. Any other value will trigger an error.
    # `observer` is useful when querying an observer, directly and `proxy` is useful when querying a squad's proxy
    ProxyRestAPIEntityType = "proxy"
    ProxyFinalityCheck = true
    ProxyMaxNoncesDelta = 7 # the number of maximum blocks allowed to be "in front" of what the metachain has notarized

[Api]
    NetworkAddress = "https://devnet-api.multiversx.com" # the network address

[Logs]
    LogFileLifeSpanInSec = 86400 # 24h

[Antiflood]
    Enabled = true
    [Antiflood.WebServer]
            # SimultaneousRequests represents the number of concurrent requests accepted by the web server
            # this is a global throttler that acts on all http connections regardless of the originating source
            SimultaneousRequests = 100
            # SameSourceRequests defines how many requests are allowed from the same source in the specified
            # time frame (SameSourceResetIntervalInSec)
            SameSourceRequests = 10000
            # SameSourceResetIntervalInSec time frame between counter reset, in seconds
            SameSourceResetIntervalInSec = 1

[ServiceResolver]
    RequestTimeInSeconds = 2
    SkipTxUserSigVerify = true

[ShardedStorage]
    DBType = "levelDB"
    DelayBetweenWritesInSec = 86400 # the time allowed between two successive totp generation
    [ShardedStorage.Users]
        [ShardedStorage.Users.DB]
            FilePath = "UsersDB"
            Type = "LvlDB"
            BatchDelaySeconds = 1
            MaxBatchSize = 1000
            MaxOpenFiles = 10
        [ShardedStorage.Users.Cache]
            Name = "UsersCache"
            Capacity = 100000
            Type = "SizeLRU"
            SizeInBytes = 104857600 # 100MB

[Buckets]
    NumberOfBuckets = 4

[General]
    Marshalizer = "gogo protobuf"

[TwoFactor]
    Issuer = "MultiversX"
    Digits = 6
<<<<<<< HEAD
    BackoffTimeInSeconds = 300
    MaxFailures = 3
=======

# NativeAuthServer holds the configuration for native auth server
[NativeAuthServer]
    [NativeAuthServer.Cache]
        Name = "NativeAuthServer"
        Capacity = 100
        Type = "LRU"
>>>>>>> 6351b26b
<|MERGE_RESOLUTION|>--- conflicted
+++ resolved
@@ -59,15 +59,12 @@
 [TwoFactor]
     Issuer = "MultiversX"
     Digits = 6
-<<<<<<< HEAD
     BackoffTimeInSeconds = 300
     MaxFailures = 3
-=======
 
 # NativeAuthServer holds the configuration for native auth server
 [NativeAuthServer]
     [NativeAuthServer.Cache]
         Name = "NativeAuthServer"
         Capacity = 100
-        Type = "LRU"
->>>>>>> 6351b26b
+        Type = "LRU"