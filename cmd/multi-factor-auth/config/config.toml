--- conflicted
+++ resolved
@@ -31,12 +31,7 @@
     DelayBetweenOTPWritesInSec = 86400 # the time allowed between two successive totp generation
 
 [ShardedStorage]
-<<<<<<< HEAD
-    DBType = "levelDB"
-    DelayBetweenWritesInSec = 60 # the time allowed between two successive totp generation
-=======
     NumberOfBuckets = 4
->>>>>>> 5759ea22
     [ShardedStorage.Users]
         [ShardedStorage.Users.DB]
             FilePath = "UsersDB"
