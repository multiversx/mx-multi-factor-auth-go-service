--- conflicted
+++ resolved
@@ -169,15 +169,10 @@
 	twoFactorHandler := handlers.NewTwoFactorHandler(cfg.TwoFactor.Digits, cfg.TwoFactor.Issuer)
 
 	argsStorageHandler := storage.ArgDBOTPHandler{
-<<<<<<< HEAD
-		RegisteredUsersDB:           registeredUsersDB,
+		DB:           registeredUsersDB,
 		TOTPHandler:                 twoFactorHandler,
 		Marshaller:                  gogoMarshaller,
 		DelayBetweenOTPUpdatesInSec: cfg.ShardedStorage.DelayBetweenWritesInSec,
-=======
-		DB:          registeredUsersDB,
-		TOTPHandler: twoFactorHandler,
->>>>>>> 6ed7d194
 	}
 	otpStorageHandler, err := storage.NewDBOTPHandler(argsStorageHandler)
 	if err != nil {
