--- conflicted
+++ resolved
@@ -172,33 +172,7 @@
 	}
 
 	otpProvider := sec51.NewSec51Wrapper(cfg.TwoFactor.Digits, cfg.TwoFactor.Issuer)
-<<<<<<< HEAD
-	twoFactorHandler, err := twofactor.NewTwoFactorHandler(otpProvider)
-	if err != nil {
-		return err
-	}
-
-	argsStorageHandler := storage.ArgDBOTPHandler{
-		DB:                          registeredUsersDB,
-		TOTPHandler:                 twoFactorHandler,
-		Marshaller:                  gogoMarshaller,
-		DelayBetweenOTPUpdatesInSec: cfg.ShardedStorage.DelayBetweenWritesInSec,
-	}
-	otpStorageHandler, err := storage.NewDBOTPHandler(argsStorageHandler)
-	if err != nil {
-		return err
-	}
-
-	argsProvider := providers.ArgTimeBasedOneTimePassword{
-		TOTPHandler:       twoFactorHandler,
-		OTPStorageHandler: otpStorageHandler,
-		BackoffTime:       time.Second * time.Duration(cfg.TwoFactor.BackoffTimeInSeconds),
-		MaxFailures:       cfg.TwoFactor.MaxFailures,
-	}
-	provider, err := providers.NewTimeBasedOnetimePassword(argsProvider)
-=======
 	twoFactorHandler, err := twofactor.NewTwoFactorHandler(otpProvider, hashType)
->>>>>>> 6351b26b
 	if err != nil {
 		return err
 	}
