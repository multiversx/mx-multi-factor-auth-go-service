--- conflicted
+++ resolved
@@ -13,12 +13,8 @@
 	"github.com/ElrondNetwork/elrond-go-core/core/check"
 	"github.com/ElrondNetwork/elrond-go-core/core/pubkeyConverter"
 	"github.com/ElrondNetwork/elrond-go-core/hashing/keccak"
-<<<<<<< HEAD
 	factoryMarshalizer "github.com/ElrondNetwork/elrond-go-core/marshal/factory"
 	crypto "github.com/ElrondNetwork/elrond-go-crypto"
-=======
-	"github.com/ElrondNetwork/elrond-go-crypto"
->>>>>>> fe003451
 	"github.com/ElrondNetwork/elrond-go-crypto/signing/ed25519"
 	logger "github.com/ElrondNetwork/elrond-go-logger"
 	"github.com/ElrondNetwork/elrond-go-logger/file"
@@ -51,10 +47,7 @@
 	userAddressLength   = 32
 )
 
-var (
-	log    = logger.GetOrCreate("main")
-	keyGen = crypto.NewKeyGenerator(ed25519.NewEd25519())
-)
+var log = logger.GetOrCreate("main")
 
 // appVersion should be populated at build time using ldflags
 // Usage examples:
@@ -178,21 +171,14 @@
 		return err
 	}
 
-<<<<<<< HEAD
-	suite := ed25519.NewEd25519()
+	keyGen := crypto.NewKeyGenerator(ed25519.NewEd25519())
 	baseKey, err := ioutil.ReadFile(cfg.Guardian.PrivateKeyFile)
 	if err != nil {
 		return err
 	}
 	argsGuardianKeyGenerator := core.ArgGuardianKeyGenerator{
 		BaseKey: string(baseKey),
-		KeyGen:  crypto.NewKeyGenerator(suite),
-=======
-	keyGen := crypto.NewKeyGenerator(ed25519.NewEd25519())
-	argsGuardianKeyGenerator := core.ArgGuardianKeyGenerator{
-		BaseKey: "", // TODO further PRs load this
 		KeyGen:  keyGen,
->>>>>>> fe003451
 	}
 	guardianKeyGenerator, err := core.NewGuardianKeyGenerator(argsGuardianKeyGenerator)
 	if err != nil {
@@ -220,7 +206,6 @@
 	}
 
 	argsServiceResolver := resolver.ArgServiceResolver{
-<<<<<<< HEAD
 		Provider:          provider,
 		Proxy:             proxy,
 		KeysGenerator:     guardianKeyGenerator,
@@ -231,20 +216,7 @@
 		SignatureVerifier: signer,
 		GuardedTxBuilder:  builder,
 		RequestTime:       time.Duration(cfg.ServiceResolver.RequestTimeInSeconds) * time.Second,
-=======
-		Provider:           provider,
-		Proxy:              proxy,
-		CredentialsHandler: nil,
-		KeysGenerator:      guardianKeyGenerator,
-		PubKeyConverter:    pkConv,
-		RegisteredUsersDB:  registeredUsersDB,
-		Marshaller:         nil,
-		TxHasher:           keccak.NewKeccak(),
-		SignatureVerifier:  signer,
-		GuardedTxBuilder:   builder,
-		RequestTime:        time.Duration(cfg.ServiceResolver.RequestTimeInSeconds) * time.Second,
 		KeyGen:             keyGen,
->>>>>>> fe003451
 	}
 	serviceResolver, err := resolver.NewServiceResolver(argsServiceResolver)
 	if err != nil {
