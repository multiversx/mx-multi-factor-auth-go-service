package main

import (
	"crypto"
	"fmt"
	"io/ioutil"
	"os"
	"os/signal"
	"runtime"
	"syscall"
	"time"

	"github.com/multiversx/multi-factor-auth-go-service/config"
	"github.com/multiversx/multi-factor-auth-go-service/core"
	"github.com/multiversx/multi-factor-auth-go-service/factory"
	"github.com/multiversx/multi-factor-auth-go-service/handlers/encryption"
	"github.com/multiversx/multi-factor-auth-go-service/handlers/frozenOtp"
	storageFactory "github.com/multiversx/multi-factor-auth-go-service/handlers/storage/factory"
	"github.com/multiversx/multi-factor-auth-go-service/handlers/twofactor"
	"github.com/multiversx/multi-factor-auth-go-service/handlers/twofactor/sec51"
	"github.com/multiversx/multi-factor-auth-go-service/resolver"
	chainCore "github.com/multiversx/mx-chain-core-go/core"
	"github.com/multiversx/mx-chain-core-go/core/check"
	"github.com/multiversx/mx-chain-core-go/core/pubkeyConverter"
	"github.com/multiversx/mx-chain-core-go/hashing/keccak"
	factoryMarshalizer "github.com/multiversx/mx-chain-core-go/marshal/factory"
	"github.com/multiversx/mx-chain-crypto-go/signing"
	"github.com/multiversx/mx-chain-crypto-go/signing/ed25519"
	chainFactory "github.com/multiversx/mx-chain-go/cmd/node/factory"
	logger "github.com/multiversx/mx-chain-logger-go"
	"github.com/multiversx/mx-chain-logger-go/file"
	"github.com/multiversx/mx-chain-storage-go/storageUnit"
	"github.com/multiversx/mx-sdk-go/authentication/native"
	"github.com/multiversx/mx-sdk-go/blockchain/cryptoProvider"
	"github.com/multiversx/mx-sdk-go/builders"
	"github.com/multiversx/mx-sdk-go/core/http"
	"github.com/multiversx/mx-sdk-go/data"
	"github.com/urfave/cli"
)

const (
	filePathPlaceholder = "[path]"
	defaultLogsPath     = "logs"
	logFilePrefix       = "multi-factor-auth-go-service"
	logMaxSizeInMB      = 1024
	userAddressLength   = 32
	hashType            = crypto.SHA1
)

var log = logger.GetOrCreate("main")

// appVersion should be populated at build time using ldflags
// Usage examples:
// linux/mac:
//
//	go build -i -v -ldflags="-X main.appVersion=$(git describe --tags --long --dirty)"
//
// windows:
//
//	for /f %i in ('git describe --tags --long --dirty') do set VERS=%i
//	go build -i -v -ldflags="-X main.appVersion=%VERS%"
var appVersion = "undefined"

func main() {
	app := cli.NewApp()
	app.Name = "Relay CLI app"
	app.Usage = "This is the entry point for the multi-factor authentication service written in go"
	app.Flags = getFlags()
	machineID := chainCore.GetAnonymizedMachineID(app.Name)
	app.Version = fmt.Sprintf("%s/%s/%s-%s/%s", appVersion, runtime.Version(), runtime.GOOS, runtime.GOARCH, machineID)
	app.Authors = []cli.Author{
		{
			Name:  "The MultiversX Team",
			Email: "contact@multiversx.com",
		},
	}

	app.Action = func(c *cli.Context) error {
		return startService(c, app.Version)
	}

	err := app.Run(os.Args)
	if err != nil {
		log.Error(err.Error())
		os.Exit(1)
	}
}

func startService(ctx *cli.Context, version string) error {
	flagsConfig := getFlagsConfig(ctx)

	fileLogging, errLogger := attachFileLogger(log, flagsConfig)
	if errLogger != nil {
		return errLogger
	}

	log.Info("starting multi-factor authentication service", "version", version, "pid", os.Getpid())

	configs, err := readConfigs(flagsConfig)
	if err != nil {
		return err
	}

	if !check.IfNil(fileLogging) {
		err = fileLogging.ChangeFileLifeSpan(time.Second*time.Duration(configs.GeneralConfig.Logs.LogFileLifeSpanInSec), logMaxSizeInMB)
		if err != nil {
			return err
		}
	}

	pkConv, err := pubkeyConverter.NewBech32PubkeyConverter(userAddressLength, log)
	if err != nil {
		return err
	}

<<<<<<< HEAD
	shardedStorageFactory := storageFactory.NewStorageWithIndexFactory(cfg)
=======
	shardedStorageFactory := storageFactory.NewStorageWithIndexFactory(configs.GeneralConfig, configs.ExternalConfig)
>>>>>>> 0668cf7f
	registeredUsersDB, err := shardedStorageFactory.Create()
	if err != nil {
		return err
	}

	defer func() {
		log.LogIfError(registeredUsersDB.Close())
	}()

	gogoMarshaller, err := factoryMarshalizer.NewMarshalizer(factoryMarshalizer.GogoProtobuf)
	if err != nil {
		return err
	}

	jsonTxMarshaller, err := factoryMarshalizer.NewMarshalizer(factoryMarshalizer.TxJsonMarshalizer)
	if err != nil {
		return err
	}

	jsonMarshaller, err := factoryMarshalizer.NewMarshalizer(factoryMarshalizer.JsonMarshalizer)
	if err != nil {
		return err
	}

	otpProvider := sec51.NewSec51Wrapper(configs.GeneralConfig.TwoFactor.Digits, configs.GeneralConfig.TwoFactor.Issuer)
	twoFactorHandler, err := twofactor.NewTwoFactorHandler(otpProvider, hashType)
	if err != nil {
		return err
	}

	frozenOtpArgs := frozenOtp.ArgsFrozenOtpHandler{
		MaxFailures: configs.GeneralConfig.TwoFactor.MaxFailures,
		BackoffTime: time.Second * time.Duration(configs.GeneralConfig.TwoFactor.BackoffTimeInSeconds),
	}
	frozenOtpHandler, err := frozenOtp.NewFrozenOtpHandler(frozenOtpArgs)
	if err != nil {
		return err
	}

	keyGen := signing.NewKeyGenerator(ed25519.NewEd25519())
	mnemonic, err := ioutil.ReadFile(configs.GeneralConfig.Guardian.MnemonicFile)
	if err != nil {
		return err
	}
	argsGuardianKeyGenerator := core.ArgGuardianKeyGenerator{
		Mnemonic: data.Mnemonic(mnemonic),
		KeyGen:   keyGen,
	}
	guardianKeyGenerator, err := core.NewGuardianKeyGenerator(argsGuardianKeyGenerator)
	if err != nil {
		return err
	}

	signer := cryptoProvider.NewSigner()
	builder, err := builders.NewTxBuilder(signer)
	if err != nil {
		return err
	}

	cryptoComponentsHolderFactory, err := core.NewCryptoComponentsHolderFactory(keyGen)
	if err != nil {
		return err
	}

	managedPrivateKey, err := guardianKeyGenerator.GenerateManagedKey()
	if err != nil {
		return err
	}

	encryptor, err := encryption.NewEncryptor(jsonMarshaller, keyGen, managedPrivateKey)
	if err != nil {
		return err
	}

	userEncryptor, err := resolver.NewUserEncryptor(encryptor)
	if err != nil {
		return err
	}

	httpClient := http.NewHttpClientWrapper(nil, configs.ExternalConfig.Api.NetworkAddress)
	httpClientWrapper, err := core.NewHttpClientWrapper(httpClient)
	if err != nil {
		return err
	}

	argsServiceResolver := resolver.ArgServiceResolver{
		UserEncryptor:                    userEncryptor,
		TOTPHandler:                      twoFactorHandler,
		FrozenOtpHandler:                 frozenOtpHandler,
		HttpClientWrapper:                httpClientWrapper,
		KeysGenerator:                    guardianKeyGenerator,
		PubKeyConverter:                  pkConv,
		RegisteredUsersDB:                registeredUsersDB,
		UserDataMarshaller:               gogoMarshaller,
		TxMarshaller:                     jsonTxMarshaller,
		TxHasher:                         keccak.NewKeccak(),
		SignatureVerifier:                signer,
		GuardedTxBuilder:                 builder,
		RequestTime:                      time.Duration(configs.GeneralConfig.ServiceResolver.RequestTimeInSeconds) * time.Second,
		KeyGen:                           keyGen,
		CryptoComponentsHolderFactory:    cryptoComponentsHolderFactory,
		SkipTxUserSigVerify:              configs.GeneralConfig.ServiceResolver.SkipTxUserSigVerify,
		DelayBetweenOTPUpdatesInSec:      configs.GeneralConfig.ShardedStorage.DelayBetweenWritesInSec,
		MaxTransactionsAllowedForSigning: configs.GeneralConfig.ServiceResolver.MaxTransactionsAllowedForSigning,
	}
	serviceResolver, err := resolver.NewServiceResolver(argsServiceResolver)
	if err != nil {
		return err
	}

	nativeAuthServerCacher, err := storageUnit.NewCache(configs.GeneralConfig.NativeAuthServer.Cache)
	if err != nil {
		return err
	}

	tokenHandler := native.NewAuthTokenHandler()
	args := native.ArgsNativeAuthServer{
		HttpClientWrapper: httpClient,
		TokenHandler:      tokenHandler,
		Signer:            signer,
		PubKeyConverter:   pkConv,
		KeyGenerator:      keyGen,
		TimestampsCacher:  nativeAuthServerCacher,
	}

	nativeAuthServer, err := native.NewNativeAuthServer(args)
	if err != nil {
		return err
	}

	webServer, err := factory.StartWebServer(*configs, serviceResolver, nativeAuthServer, tokenHandler)
	if err != nil {
		return err
	}

	sigs := make(chan os.Signal, 1)
	signal.Notify(sigs, syscall.SIGINT, syscall.SIGTERM)

	<-sigs

	log.Info("application closing, calling Close on all subcomponents...")

	var lastErr error

	err = webServer.Close()
	if err != nil {
		lastErr = err
	}

	return lastErr
}

func readConfigs(flagsConfig config.ContextFlagsConfig) (*config.Configs, error) {
	cfg, err := loadConfig(flagsConfig.ConfigurationFile)
	if err != nil {
		return nil, err
	}
	log.Debug("config", "file", flagsConfig.ConfigurationFile)

	apiRoutesConfig, err := loadApiConfig(flagsConfig.ConfigurationApiFile)
	if err != nil {
		return nil, err
	}
	log.Debug("config", "file", flagsConfig.ConfigurationApiFile)

	externalConfig, err := loadExternalConfig(flagsConfig.ConfigurationExternalFile)
	if err != nil {
		return nil, err
	}
	log.Debug("config", "file", flagsConfig.ConfigurationExternalFile)

	return &config.Configs{
		GeneralConfig:   cfg,
		ExternalConfig:  externalConfig,
		ApiRoutesConfig: apiRoutesConfig,
		FlagsConfig:     flagsConfig,
	}, nil
}

func loadConfig(filepath string) (config.Config, error) {
	cfg := config.Config{}
	err := chainCore.LoadTomlFile(&cfg, filepath)
	if err != nil {
		return config.Config{}, err
	}

	return cfg, nil
}

// loadApiConfig returns a ApiRoutesConfig by reading the config file provided
func loadApiConfig(filepath string) (config.ApiRoutesConfig, error) {
	cfg := config.ApiRoutesConfig{}
	err := chainCore.LoadTomlFile(&cfg, filepath)
	if err != nil {
		return config.ApiRoutesConfig{}, err
	}

	return cfg, nil
}

func loadExternalConfig(filepath string) (config.ExternalConfig, error) {
	cfg := config.ExternalConfig{}
	err := chainCore.LoadTomlFile(&cfg, filepath)
	if err != nil {
		return config.ExternalConfig{}, err
	}

	return cfg, nil
}

func attachFileLogger(log logger.Logger, flagsConfig config.ContextFlagsConfig) (chainFactory.FileLoggingHandler, error) {
	var fileLogging chainFactory.FileLoggingHandler
	var err error
	if flagsConfig.SaveLogFile {
		args := file.ArgsFileLogging{
			WorkingDir:      flagsConfig.WorkingDir,
			DefaultLogsPath: defaultLogsPath,
			LogFilePrefix:   logFilePrefix,
		}
		fileLogging, err = file.NewFileLogging(args)
		if err != nil {
			return nil, fmt.Errorf("%w creating a log file", err)
		}
	}

	err = logger.SetDisplayByteSlice(logger.ToHex)
	log.LogIfError(err)
	logger.ToggleLoggerName(flagsConfig.EnableLogName)
	logLevelFlagValue := flagsConfig.LogLevel
	err = logger.SetLogLevel(logLevelFlagValue)
	if err != nil {
		return nil, err
	}

	if flagsConfig.DisableAnsiColor {
		err = logger.RemoveLogObserver(os.Stdout)
		if err != nil {
			return nil, err
		}

		err = logger.AddLogObserver(os.Stdout, &logger.PlainFormatter{})
		if err != nil {
			return nil, err
		}
	}
	log.Trace("logger updated", "level", logLevelFlagValue, "disable ANSI color", flagsConfig.DisableAnsiColor)

	return fileLogging, nil
}<|MERGE_RESOLUTION|>--- conflicted
+++ resolved
@@ -113,11 +113,7 @@
 		return err
 	}
 
-<<<<<<< HEAD
-	shardedStorageFactory := storageFactory.NewStorageWithIndexFactory(cfg)
-=======
 	shardedStorageFactory := storageFactory.NewStorageWithIndexFactory(configs.GeneralConfig, configs.ExternalConfig)
->>>>>>> 0668cf7f
 	registeredUsersDB, err := shardedStorageFactory.Create()
 	if err != nil {
 		return err
